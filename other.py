import sys
import pandas as pd
import numpy as np
from typing import List, Optional
from pathlib import Path
import matplotlib.pyplot as plt
from concurrent.futures import ProcessPoolExecutor, as_completed
import torch
import json
import os
from torch import nn
from torch import Tensor
from sklearn.model_selection import TimeSeriesSplit  # type: ignore
from sklearn.metrics import roc_auc_score, root_mean_squared_error, log_loss  # type: ignore
from tqdm.auto import tqdm  # type: ignore
from scipy.optimize import minimize  # type: ignore
from statsmodels.nonparametric.smoothers_lowess import lowess  # type: ignore
import warnings
from script import cum_concat, remove_non_continuous_rows, remove_outliers, sort_jsonl
from fsrs_optimizer import BatchDataset, BatchLoader, rmse_matrix, plot_brier  # type: ignore
import multiprocessing as mp
import ebisu

warnings.filterwarnings("ignore", category=UserWarning)
torch.manual_seed(42)
tqdm.pandas()

device = torch.device("cuda" if torch.cuda.is_available() else "cpu")
# device = torch.device("mps" if torch.backends.mps.is_available() else "cpu")

n_splits: int = 5
batch_size: int = 512
verbose: bool = False

model_name = os.environ.get("MODEL", "FSRSv3")
short_term = os.environ.get("SHORT")
secs_ivl = os.environ.get("SECS_IVL")
file_name = (
    model_name + ("-short" if short_term else "") + ("-secs" if secs_ivl else "")
)

INIT_S_MAX = 100 * 86400 if secs_ivl else 100
S_MAX = 36500 * 86400 if secs_ivl else 36500


class FSRS3ParameterClipper:
    def __init__(self, frequency: int = 1):
        self.frequency = frequency

    def __call__(self, module):
        if hasattr(module, "w"):
            w = module.w.data
            w[0] = w[0].clamp(0.1, 10)
            w[1] = w[1].clamp(0.1, 5)
            w[2] = w[2].clamp(1, 10)
            w[3] = w[3].clamp(-5, -0.1)
            w[4] = w[4].clamp(-5, -0.1)
            w[5] = w[5].clamp(0.05, 0.5)
            w[6] = w[6].clamp(0, 2)
            w[7] = w[7].clamp(-0.8, -0.15)
            w[8] = w[8].clamp(0.01, 1.5)
            w[9] = w[9].clamp(0.5, 5)
            w[10] = w[10].clamp(-2, -0.01)
            w[11] = w[11].clamp(0.01, 0.9)
            w[12] = w[12].clamp(0.01, 2)
            module.w.data = w


class FSRS3(nn.Module):
    # 13 params
    init_w = [
        0.9605,
        1.7234,
        4.8527,
        -1.1917,
        -1.2956,
        0.0573,
        1.7352,
        -0.1673,
        1.065,
        1.8907,
        -0.3832,
        0.5867,
        1.0721,
    ]
    clipper = FSRS3ParameterClipper()
    lr: float = 4e-2
    wd: float = 1e-5
    n_epoch: int = 5

    def __init__(self, w: List[float] = init_w):
        super(FSRS3, self).__init__()
        self.w = nn.Parameter(torch.tensor(w, dtype=torch.float32))

    def forgetting_curve(self, t, s):
        return 0.9 ** (t / s)

    def stability_after_success(
        self, state: Tensor, new_d: Tensor, r: Tensor
    ) -> Tensor:
        new_s = state[:, 0] * (
            1
            + torch.exp(self.w[6])
            * (11 - new_d)
            * torch.pow(state[:, 0], self.w[7])
            * (torch.exp((1 - r) * self.w[8]) - 1)
        )
        return new_s

    def stability_after_failure(
        self, state: Tensor, new_d: Tensor, r: Tensor
    ) -> Tensor:
        new_s = (
            self.w[9]
            * torch.pow(new_d, self.w[10])
            * torch.pow(state[:, 0], self.w[11])
            * torch.exp((1 - r) * self.w[12])
        )
        return new_s

    def step(self, X: Tensor, state: Tensor) -> Tensor:
        """
        :param X: shape[batch_size, 2], X[:,0] is elapsed time, X[:,1] is rating
        :param state: shape[batch_size, 2], state[:,0] is stability, state[:,1] is difficulty
        :return state:
        """
        if torch.equal(state, torch.zeros_like(state)):
            # first learn, init memory states
            new_s = self.w[0] + self.w[1] * (X[:, 1] - 1)
            new_d = self.w[2] + self.w[3] * (X[:, 1] - 3)
            new_d = new_d.clamp(1, 10)
        else:
            r = self.forgetting_curve(X[:, 0], state[:, 0])
            new_d = state[:, 1] + self.w[4] * (X[:, 1] - 3)
            new_d = self.mean_reversion(self.w[2], new_d)
            new_d = new_d.clamp(1, 10)
            condition = X[:, 1] > 1
            new_s = torch.where(
                condition,
                self.stability_after_success(state, new_d, r),
                self.stability_after_failure(state, new_d, r),
            )
        new_s = new_s.clamp(0.1, S_MAX)
        return torch.stack([new_s, new_d], dim=1)

    def forward(
        self, inputs: Tensor, state: Optional[Tensor] = None
    ) -> tuple[Tensor, Tensor]:
        """
        :param inputs: shape[seq_len, batch_size, 2]
        """
        if state is None:
            state = torch.zeros((inputs.shape[1], 2))
        outputs = []
        for X in inputs:
            state = self.step(X, state)
            outputs.append(state)
        return torch.stack(outputs), state

    def mean_reversion(self, init: Tensor, current: Tensor) -> Tensor:
        return self.w[5] * init + (1 - self.w[5]) * current

    def state_dict(self):
        return list(
            map(
                lambda x: round(float(x), 4),
                dict(self.named_parameters())["w"].data,
            )
        )


class FSRS4ParameterClipper:
    def __init__(self, frequency: int = 1):
        self.frequency = frequency

    def __call__(self, module):
        if hasattr(module, "w"):
            w = module.w.data
            w[4] = w[4].clamp(1, 10)
            w[5] = w[5].clamp(0.1, 5)
            w[6] = w[6].clamp(0.1, 5)
            w[7] = w[7].clamp(0, 0.5)
            w[8] = w[8].clamp(0, 3)
            w[9] = w[9].clamp(0.1, 0.8)
            w[10] = w[10].clamp(0.01, 2.5)
            w[11] = w[11].clamp(0.5, 5)
            w[12] = w[12].clamp(0.01, 0.2)
            w[13] = w[13].clamp(0.01, 0.9)
            w[14] = w[14].clamp(0.01, 2)
            w[15] = w[15].clamp(0, 1)
            w[16] = w[16].clamp(1, 4)
            module.w.data = w


class FSRS4(nn.Module):
    # 17 params
    init_w = [
        0.4,
        0.9,
        2.3,
        10.9,
        4.93,
        0.94,
        0.86,
        0.01,
        1.49,
        0.14,
        0.94,
        2.18,
        0.05,
        0.34,
        1.26,
        0.29,
        2.61,
    ]
    clipper = FSRS4ParameterClipper()
    lr: float = 4e-2
    wd: float = 1e-5
    n_epoch: int = 5

    def __init__(self, w: List[float] = init_w):
        super(FSRS4, self).__init__()
        self.w = nn.Parameter(torch.tensor(w, dtype=torch.float32))

    def forgetting_curve(self, t, s):
        return (1 + t / (9 * s)) ** -1

    def stability_after_success(
        self, state: Tensor, r: Tensor, rating: Tensor
    ) -> Tensor:
        hard_penalty = torch.where(rating == 2, self.w[15], 1)
        easy_bonus = torch.where(rating == 4, self.w[16], 1)
        new_s = state[:, 0] * (
            1
            + torch.exp(self.w[8])
            * (11 - state[:, 1])
            * torch.pow(state[:, 0], -self.w[9])
            * (torch.exp((1 - r) * self.w[10]) - 1)
            * hard_penalty
            * easy_bonus
        )
        return new_s

    def stability_after_failure(self, state: Tensor, r: Tensor) -> Tensor:
        new_s = (
            self.w[11]
            * torch.pow(state[:, 1], -self.w[12])
            * (torch.pow(state[:, 0] + 1, self.w[13]) - 1)
            * torch.exp((1 - r) * self.w[14])
        )
        return new_s

    def step(self, X: Tensor, state: Tensor) -> Tensor:
        """
        :param X: shape[batch_size, 2], X[:,0] is elapsed time, X[:,1] is rating
        :param state: shape[batch_size, 2], state[:,0] is stability, state[:,1] is difficulty
        :return state:
        """
        if torch.equal(state, torch.zeros_like(state)):
            keys = torch.tensor([1, 2, 3, 4], device=device)
            keys = keys.view(1, -1).expand(X[:, 1].long().size(0), -1)
            index = (X[:, 1].long().unsqueeze(1) == keys).nonzero(as_tuple=True)
            # first learn, init memory states
            new_s = torch.ones_like(state[:, 0], device=device)
            new_s[index[0]] = self.w[index[1]]
            new_d = self.w[4] - self.w[5] * (X[:, 1] - 3)
            new_d = new_d.clamp(1, 10)
        else:
            r = self.forgetting_curve(X[:, 0], state[:, 0])
            condition = X[:, 1] > 1
            new_s = torch.where(
                condition,
                self.stability_after_success(state, r, X[:, 1]),
                self.stability_after_failure(state, r),
            )
            new_d = state[:, 1] - self.w[6] * (X[:, 1] - 3)
            new_d = self.mean_reversion(self.w[4], new_d)
            new_d = new_d.clamp(1, 10)
        new_s = new_s.clamp(0.1, S_MAX)
        return torch.stack([new_s, new_d], dim=1)

    def forward(
        self, inputs: Tensor, state: Optional[Tensor] = None
    ) -> tuple[Tensor, Tensor]:
        """
        :param inputs: shape[seq_len, batch_size, 2]
        """
        if state is None:
            state = torch.zeros((inputs.shape[1], 2))
        outputs = []
        for X in inputs:
            state = self.step(X, state)
            outputs.append(state)
        return torch.stack(outputs), state

    def mean_reversion(self, init: Tensor, current: Tensor) -> Tensor:
        return self.w[7] * init + (1 - self.w[7]) * current

    def state_dict(self):
        return list(
            map(
                lambda x: round(float(x), 4),
                dict(self.named_parameters())["w"].data,
            )
        )

    def pretrain(self, train_set):
        S0_dataset_group = (
            train_set[train_set["i"] == 2]
            .groupby(by=["r_history", "delta_t"], group_keys=False)
            .agg({"y": ["mean", "count"]})
            .reset_index()
        )
        rating_stability = {}
        rating_count = {}
        average_recall = train_set["y"].mean()
        r_s0_default = {str(i): self.init_w[i - 1] for i in range(1, 5)}

        for first_rating in ("1", "2", "3", "4"):
            group = S0_dataset_group[S0_dataset_group["r_history"] == first_rating]
            if group.empty:
                if verbose:
                    tqdm.write(
                        f"Not enough data for first rating {first_rating}. Expected at least 1, got 0."
                    )
                continue
            delta_t = group["delta_t"]
            recall = (group["y"]["mean"] * group["y"]["count"] + average_recall * 1) / (
                group["y"]["count"] + 1
            )
            count = group["y"]["count"]
            total_count = sum(count)

            init_s0 = r_s0_default[first_rating]

            def loss(stability):
                y_pred = self.forgetting_curve(delta_t, stability)
                logloss = sum(
                    -(recall * np.log(y_pred) + (1 - recall) * np.log(1 - y_pred))
                    * count
                    / total_count
                )
                l1 = np.abs(stability - init_s0) / total_count / 16
                return logloss + l1

            res = minimize(
                loss,
                x0=init_s0,
                bounds=((0.1, INIT_S_MAX),),
                options={"maxiter": int(np.sqrt(total_count))},
            )
            params = res.x
            stability = params[0]
            rating_stability[int(first_rating)] = stability
            rating_count[int(first_rating)] = sum(count)

        for small_rating, big_rating in (
            (1, 2),
            (2, 3),
            (3, 4),
            (1, 3),
            (2, 4),
            (1, 4),
        ):
            if small_rating in rating_stability and big_rating in rating_stability:
                if rating_stability[small_rating] > rating_stability[big_rating]:
                    if rating_count[small_rating] > rating_count[big_rating]:
                        rating_stability[big_rating] = rating_stability[small_rating]
                    else:
                        rating_stability[small_rating] = rating_stability[big_rating]

        w1 = 3 / 5
        w2 = 3 / 5

        if len(rating_stability) == 0:
            raise Exception("Not enough data for pretraining!")
        elif len(rating_stability) == 1:
            rating = list(rating_stability.keys())[0]
            factor = rating_stability[rating] / r_s0_default[str(rating)]
            init_s0 = list(map(lambda x: x * factor, r_s0_default.values()))
        elif len(rating_stability) == 2:
            if 1 not in rating_stability and 2 not in rating_stability:
                rating_stability[2] = np.power(
                    rating_stability[3], 1 / (1 - w2)
                ) * np.power(rating_stability[4], 1 - 1 / (1 - w2))
                rating_stability[1] = np.power(rating_stability[2], 1 / w1) * np.power(
                    rating_stability[3], 1 - 1 / w1
                )
            elif 1 not in rating_stability and 3 not in rating_stability:
                rating_stability[3] = np.power(rating_stability[2], 1 - w2) * np.power(
                    rating_stability[4], w2
                )
                rating_stability[1] = np.power(rating_stability[2], 1 / w1) * np.power(
                    rating_stability[3], 1 - 1 / w1
                )
            elif 1 not in rating_stability and 4 not in rating_stability:
                rating_stability[4] = np.power(
                    rating_stability[2], 1 - 1 / w2
                ) * np.power(rating_stability[3], 1 / w2)
                rating_stability[1] = np.power(rating_stability[2], 1 / w1) * np.power(
                    rating_stability[3], 1 - 1 / w1
                )
            elif 2 not in rating_stability and 3 not in rating_stability:
                rating_stability[2] = np.power(
                    rating_stability[1], w1 / (w1 + w2 - w1 * w2)
                ) * np.power(rating_stability[4], 1 - w1 / (w1 + w2 - w1 * w2))
                rating_stability[3] = np.power(
                    rating_stability[1], 1 - w2 / (w1 + w2 - w1 * w2)
                ) * np.power(rating_stability[4], w2 / (w1 + w2 - w1 * w2))
            elif 2 not in rating_stability and 4 not in rating_stability:
                rating_stability[2] = np.power(rating_stability[1], w1) * np.power(
                    rating_stability[3], 1 - w1
                )
                rating_stability[4] = np.power(
                    rating_stability[2], 1 - 1 / w2
                ) * np.power(rating_stability[3], 1 / w2)
            elif 3 not in rating_stability and 4 not in rating_stability:
                rating_stability[3] = np.power(
                    rating_stability[1], 1 - 1 / (1 - w1)
                ) * np.power(rating_stability[2], 1 / (1 - w1))
                rating_stability[4] = np.power(
                    rating_stability[2], 1 - 1 / w2
                ) * np.power(rating_stability[3], 1 / w2)
            init_s0 = [
                item[1] for item in sorted(rating_stability.items(), key=lambda x: x[0])
            ]
        elif len(rating_stability) == 3:
            if 1 not in rating_stability:
                rating_stability[1] = np.power(rating_stability[2], 1 / w1) * np.power(
                    rating_stability[3], 1 - 1 / w1
                )
            elif 2 not in rating_stability:
                rating_stability[2] = np.power(rating_stability[1], w1) * np.power(
                    rating_stability[3], 1 - w1
                )
            elif 3 not in rating_stability:
                rating_stability[3] = np.power(rating_stability[2], 1 - w2) * np.power(
                    rating_stability[4], w2
                )
            elif 4 not in rating_stability:
                rating_stability[4] = np.power(
                    rating_stability[2], 1 - 1 / w2
                ) * np.power(rating_stability[3], 1 / w2)
            init_s0 = [
                item[1] for item in sorted(rating_stability.items(), key=lambda x: x[0])
            ]
        elif len(rating_stability) == 4:
            init_s0 = [
                item[1] for item in sorted(rating_stability.items(), key=lambda x: x[0])
            ]

        self.w.data[0:4] = Tensor(
            list(map(lambda x: max(min(INIT_S_MAX, x), 0.01), init_s0))
        )


class FSRS4dot5ParameterClipper:
    def __init__(self, frequency: int = 1):
        self.frequency = frequency

    def __call__(self, module):
        if hasattr(module, "w"):
            w = module.w.data
            w[4] = w[4].clamp(1, 10)
            w[5] = w[5].clamp(0.1, 5)
            w[6] = w[6].clamp(0.1, 5)
            w[7] = w[7].clamp(0, 0.75)
            w[8] = w[8].clamp(0, 4)
            w[9] = w[9].clamp(0, 0.8)
            w[10] = w[10].clamp(0.01, 3)
            w[11] = w[11].clamp(0.5, 5)
            w[12] = w[12].clamp(0.01, 0.2)
            w[13] = w[13].clamp(0.01, 0.9)
            w[14] = w[14].clamp(0.01, 3)
            w[15] = w[15].clamp(0, 1)
            w[16] = w[16].clamp(1, 6)
            module.w.data = w


DECAY = -0.5
FACTOR = 0.9 ** (1 / DECAY) - 1


class FSRS4dot5(nn.Module):
    # 17 params
    init_w = (
        [
            0.4872,
            1.4003,
            3.7145,
            13.8206,
            5.1618,
            1.2298,
            0.8975,
            0.031,
            1.6474,
            0.1367,
            1.0461,
            2.1072,
            0.0793,
            0.3246,
            1.587,
            0.2272,
            2.8755,
        ]
        if not secs_ivl
        else [
            90.7882,
            6232.9404,
            83142.7578,
            776078.0625,
            3.5651,
            0.1144,
            0.5854,
            0.0993,
            3.5207,
            0.2198,
            2.3533,
            2.3831,
            0.1069,
            0.6711,
            1.8232,
            0.2099,
            4.1395,
        ]
    )
    clipper = FSRS4dot5ParameterClipper()
    lr: float = 4e-2
    wd: float = 1e-5
    n_epoch: int = 5

    def __init__(self, w: List[float] = init_w):
        super(FSRS4dot5, self).__init__()
        self.w = nn.Parameter(torch.tensor(w, dtype=torch.float32))

    def stability_after_success(
        self, state: Tensor, r: Tensor, rating: Tensor
    ) -> Tensor:
        hard_penalty = torch.where(rating == 2, self.w[15], 1)
        easy_bonus = torch.where(rating == 4, self.w[16], 1)
        new_s = state[:, 0] * (
            1
            + torch.exp(self.w[8])
            * (11 - state[:, 1])
            * torch.pow(state[:, 0], -self.w[9])
            * (torch.exp((1 - r) * self.w[10]) - 1)
            * hard_penalty
            * easy_bonus
        )
        return new_s

    def stability_after_failure(self, state: Tensor, r: Tensor) -> Tensor:
        new_s = (
            self.w[11]
            * torch.pow(state[:, 1], -self.w[12])
            * (torch.pow(state[:, 0] + 1, self.w[13]) - 1)
            * torch.exp((1 - r) * self.w[14])
        )
        return torch.minimum(new_s, state[:, 0])

    def step(self, X: Tensor, state: Tensor) -> Tensor:
        """
        :param X: shape[batch_size, 2], X[:,0] is elapsed time, X[:,1] is rating
        :param state: shape[batch_size, 2], state[:,0] is stability, state[:,1] is difficulty
        :return state:
        """
        if torch.equal(state, torch.zeros_like(state)):
            keys = torch.tensor([1, 2, 3, 4])
            keys = keys.view(1, -1).expand(X[:, 1].long().size(0), -1)
            index = (X[:, 1].long().unsqueeze(1) == keys).nonzero(as_tuple=True)
            # first learn, init memory states
            new_s = torch.ones_like(state[:, 0])
            new_s[index[0]] = self.w[index[1]]
            new_d = self.w[4] - self.w[5] * (X[:, 1] - 3)
            new_d = new_d.clamp(1, 10)
        else:
            r = self.forgetting_curve(X[:, 0], state[:, 0])
            condition = X[:, 1] > 1
            new_s = torch.where(
                condition,
                self.stability_after_success(state, r, X[:, 1]),
                self.stability_after_failure(state, r),
            )
            new_d = state[:, 1] - self.w[6] * (X[:, 1] - 3)
            new_d = self.mean_reversion(self.w[4], new_d)
            new_d = new_d.clamp(1, 10)
        new_s = new_s.clamp(0.01, S_MAX)
        return torch.stack([new_s, new_d], dim=1)

    def forward(
        self, inputs: Tensor, state: Optional[Tensor] = None
    ) -> tuple[Tensor, Tensor]:
        """
        :param inputs: shape[seq_len, batch_size, 2]
        """
        if state is None:
            state = torch.zeros((inputs.shape[1], 2))
        outputs = []
        for X in inputs:
            state = self.step(X, state)
            outputs.append(state)
        return torch.stack(outputs), state

    def mean_reversion(self, init: Tensor, current: Tensor) -> Tensor:
        return self.w[7] * init + (1 - self.w[7]) * current

    def forgetting_curve(self, t, s):
        return (1 + FACTOR * t / s) ** DECAY

    def state_dict(self):
        return list(
            map(
                lambda x: round(float(x), 4),
                dict(self.named_parameters())["w"].data,
            )
        )

    def pretrain(self, train_set):
        S0_dataset_group = (
            train_set[train_set["i"] == 2]
            .groupby(by=["r_history", "delta_t"], group_keys=False)
            .agg({"y": ["mean", "count"]})
            .reset_index()
        )
        rating_stability = {}
        rating_count = {}
        average_recall = train_set["y"].mean()
        r_s0_default = {str(i): self.init_w[i - 1] for i in range(1, 5)}

        for first_rating in ("1", "2", "3", "4"):
            group = S0_dataset_group[S0_dataset_group["r_history"] == first_rating]
            if group.empty:
                if verbose:
                    tqdm.write(
                        f"Not enough data for first rating {first_rating}. Expected at least 1, got 0."
                    )
                continue
            delta_t = group["delta_t"]
            if secs_ivl:
                recall = group["y"]["mean"]
            else:
                recall = (
                    group["y"]["mean"] * group["y"]["count"] + average_recall * 1
                ) / (group["y"]["count"] + 1)
            count = group["y"]["count"]

            init_s0 = r_s0_default[first_rating]

            def loss(stability):
                y_pred = self.forgetting_curve(delta_t, stability)
                logloss = sum(
                    -(recall * np.log(y_pred) + (1 - recall) * np.log(1 - y_pred))
                    * count
                )
                l1 = np.abs(stability - init_s0) / 16 if not secs_ivl else 0
                return logloss + l1

            res = minimize(
                loss,
                x0=init_s0,
                bounds=((0.01, INIT_S_MAX),),
                options={"maxiter": int(sum(count))},
            )
            params = res.x
            stability = params[0]
            rating_stability[int(first_rating)] = stability
            rating_count[int(first_rating)] = sum(count)

        for small_rating, big_rating in (
            (1, 2),
            (2, 3),
            (3, 4),
            (1, 3),
            (2, 4),
            (1, 4),
        ):
            if small_rating in rating_stability and big_rating in rating_stability:
                # if rating_count[small_rating] > 300 and rating_count[big_rating] > 300:
                #     continue
                if rating_stability[small_rating] > rating_stability[big_rating]:
                    if rating_count[small_rating] > rating_count[big_rating]:
                        rating_stability[big_rating] = rating_stability[small_rating]
                    else:
                        rating_stability[small_rating] = rating_stability[big_rating]

        w1 = 3 / 5
        w2 = 3 / 5

        if len(rating_stability) == 0:
            raise Exception("Not enough data for pretraining!")
        elif len(rating_stability) == 1:
            rating = list(rating_stability.keys())[0]
            factor = rating_stability[rating] / r_s0_default[str(rating)]
            init_s0 = list(map(lambda x: x * factor, r_s0_default.values()))
        elif len(rating_stability) == 2:
            if 1 not in rating_stability and 2 not in rating_stability:
                rating_stability[2] = np.power(
                    rating_stability[3], 1 / (1 - w2)
                ) * np.power(rating_stability[4], 1 - 1 / (1 - w2))
                rating_stability[1] = np.power(rating_stability[2], 1 / w1) * np.power(
                    rating_stability[3], 1 - 1 / w1
                )
            elif 1 not in rating_stability and 3 not in rating_stability:
                rating_stability[3] = np.power(rating_stability[2], 1 - w2) * np.power(
                    rating_stability[4], w2
                )
                rating_stability[1] = np.power(rating_stability[2], 1 / w1) * np.power(
                    rating_stability[3], 1 - 1 / w1
                )
            elif 1 not in rating_stability and 4 not in rating_stability:
                rating_stability[4] = np.power(
                    rating_stability[2], 1 - 1 / w2
                ) * np.power(rating_stability[3], 1 / w2)
                rating_stability[1] = np.power(rating_stability[2], 1 / w1) * np.power(
                    rating_stability[3], 1 - 1 / w1
                )
            elif 2 not in rating_stability and 3 not in rating_stability:
                rating_stability[2] = np.power(
                    rating_stability[1], w1 / (w1 + w2 - w1 * w2)
                ) * np.power(rating_stability[4], 1 - w1 / (w1 + w2 - w1 * w2))
                rating_stability[3] = np.power(
                    rating_stability[1], 1 - w2 / (w1 + w2 - w1 * w2)
                ) * np.power(rating_stability[4], w2 / (w1 + w2 - w1 * w2))
            elif 2 not in rating_stability and 4 not in rating_stability:
                rating_stability[2] = np.power(rating_stability[1], w1) * np.power(
                    rating_stability[3], 1 - w1
                )
                rating_stability[4] = np.power(
                    rating_stability[2], 1 - 1 / w2
                ) * np.power(rating_stability[3], 1 / w2)
            elif 3 not in rating_stability and 4 not in rating_stability:
                rating_stability[3] = np.power(
                    rating_stability[1], 1 - 1 / (1 - w1)
                ) * np.power(rating_stability[2], 1 / (1 - w1))
                rating_stability[4] = np.power(
                    rating_stability[2], 1 - 1 / w2
                ) * np.power(rating_stability[3], 1 / w2)
            init_s0 = [
                item[1] for item in sorted(rating_stability.items(), key=lambda x: x[0])
            ]
        elif len(rating_stability) == 3:
            if 1 not in rating_stability:
                rating_stability[1] = np.power(rating_stability[2], 1 / w1) * np.power(
                    rating_stability[3], 1 - 1 / w1
                )
            elif 2 not in rating_stability:
                rating_stability[2] = np.power(rating_stability[1], w1) * np.power(
                    rating_stability[3], 1 - w1
                )
            elif 3 not in rating_stability:
                rating_stability[3] = np.power(rating_stability[2], 1 - w2) * np.power(
                    rating_stability[4], w2
                )
            elif 4 not in rating_stability:
                rating_stability[4] = np.power(
                    rating_stability[2], 1 - 1 / w2
                ) * np.power(rating_stability[3], 1 / w2)
            init_s0 = [
                item[1] for item in sorted(rating_stability.items(), key=lambda x: x[0])
            ]
        elif len(rating_stability) == 4:
            init_s0 = [
                item[1] for item in sorted(rating_stability.items(), key=lambda x: x[0])
            ]
        self.w.data[0:4] = Tensor(
            list(map(lambda x: max(min(INIT_S_MAX, x), 0.01), init_s0))
        )


network = "GRU"


class RNN(nn.Module):
    # 39 params with default settings
    lr: float = 4e-2
    wd: float = 1e-5
    n_epoch: int = 5

    def __init__(self, state_dict=None):
        super().__init__()
        self.n_input = 2
        self.n_hidden = 2
        self.n_out = 1
        self.n_layers = 1
        if network == "GRU":
            self.rnn = nn.GRU(
                input_size=self.n_input,
                hidden_size=self.n_hidden,
                num_layers=self.n_layers,
            )
            nn.init.orthogonal_(self.rnn.weight_ih_l0)
            nn.init.orthogonal_(self.rnn.weight_hh_l0)
            self.rnn.bias_ih_l0.data.fill_(0)
            self.rnn.bias_hh_l0.data.fill_(0)
        elif network == "LSTM":
            self.rnn = nn.LSTM(
                input_size=self.n_input,
                hidden_size=self.n_hidden,
                num_layers=self.n_layers,
            )
        else:
            self.rnn = nn.RNN(
                input_size=self.n_input,
                hidden_size=self.n_hidden,
                num_layers=self.n_layers,
            )

        self.fc = nn.Linear(self.n_hidden, self.n_out)

        if state_dict is not None:
            self.load_state_dict(state_dict)
        else:
            try:
                self.load_state_dict(
                    torch.load(
                        f"./{network}_pretrain.pth",
                        weights_only=True,
                        map_location=device,
                    )
                )
            except FileNotFoundError:
                pass

    def forward(self, x, hx=None):
        x, h = self.rnn(x, hx=hx)
        output = torch.exp(self.fc(x))
        return output, h

    def full_connect(self, h):
        return self.fc(h)

    def forgetting_curve(self, t, s):
        return (1 + FACTOR * t / s) ** DECAY


class GRU_P(nn.Module):
    # 297 params with default settings
    lr: float = 1e-2
    wd: float = 1e-5
    n_epoch: int = 16

    def __init__(self, state_dict=None):
        super().__init__()
        self.n_input = 2
        self.n_hidden = 8
        self.n_out = 1
        self.n_layers = 1
        self.rnn = nn.GRU(
            input_size=self.n_input,
            hidden_size=self.n_hidden,
            num_layers=self.n_layers,
        )
        nn.init.orthogonal_(self.rnn.weight_ih_l0)
        nn.init.orthogonal_(self.rnn.weight_hh_l0)
        self.rnn.bias_ih_l0.data.fill_(0)
        self.rnn.bias_hh_l0.data.fill_(0)

        self.fc = nn.Linear(self.n_hidden, self.n_out)

        if state_dict is not None:
            self.load_state_dict(state_dict)
        else:
            try:
                self.load_state_dict(
                    torch.load(
                        f"./GRU-P_pretrain.pth", weights_only=True, map_location=device
                    )
                )
            except FileNotFoundError:
                pass

    def forward(self, x, hx=None):
        x, h = self.rnn(x, hx=hx)
        output = torch.sigmoid(self.fc(x))
        return output, h


class Transformer(nn.Module):
    # 127 params with default settings
    lr: float = 4e-2
    wd: float = 1e-5
    n_epoch: int = 5

    def __init__(self, state_dict=None):
        super().__init__()
        self.n_input = 2
        self.n_hidden = 2
        self.n_out = 1
        self.n_layers = 1
        self.transformer = nn.Transformer(
            d_model=self.n_input,
            nhead=self.n_input,
            num_encoder_layers=self.n_layers,
            num_decoder_layers=self.n_layers,
            dim_feedforward=self.n_hidden,
        )
        self.fc = nn.Linear(self.n_input, self.n_out)

        if state_dict is not None:
            self.load_state_dict(state_dict)
        else:
            try:
                self.load_state_dict(
                    torch.load(
                        f"./{model_name}_pretrain.pth",
                        weights_only=True,
                        map_location=device,
                    )
                )
            except FileNotFoundError:
                pass

    def forward(self, src):
        tgt = torch.zeros(1, src.shape[1], self.n_input).to(device=device)
        output = self.transformer(src, tgt)
        output = self.fc(output)
        output = torch.exp(output).repeat(src.shape[0], 1, 1)
        return output, None

    def forgetting_curve(self, t, s):
        return (1 + FACTOR * t / s) ** DECAY


class HLR(nn.Module):
    # 3 params
    init_w = [2.5819, -0.8674, 2.7245]
    lr: float = 4e-2
    wd: float = 1e-5
    n_epoch: int = 5

    def __init__(self, w: List[float] = init_w):
        super().__init__()
        self.n_input = 2
        self.n_out = 1
        self.fc = nn.Linear(self.n_input, self.n_out)

        self.fc.weight = nn.Parameter(torch.tensor([w[:2]], dtype=torch.float32))
        self.fc.bias = nn.Parameter(torch.tensor([w[2]], dtype=torch.float32))

    def forward(self, x):
        dp = self.fc(x)
        return 2**dp

    def forgetting_curve(self, t, s):
        return 0.5 ** (t / s)

    def state_dict(self):
        return (
            self.fc.weight.data.view(-1).tolist() + self.fc.bias.data.view(-1).tolist()
        )


class ACT_RParameterClipper:
    def __init__(self, frequency: int = 1):
        self.frequency = frequency

    def __call__(self, module):
        if hasattr(module, "w"):
            w = module.w.data
            w[0] = w[0].clamp(0.001, 1)
            w[1] = w[1].clamp(0.001, 1)
            w[2] = w[2].clamp(0.001, 1)
            w[3] = w[3].clamp_max(-0.001)
            w[4] = w[4].clamp(0.001, 1)
            module.w.data = w


class ACT_R(nn.Module):
    # 5 params
    a = 0.176786766570677  # decay intercept
    c = 0.216967308403809  # decay scale
    s = 0.254893976981164  # noise
    tau = -0.704205679427144  # threshold
    h = 0.025  # interference scalar
    init_w = [a, c, s, tau, h]
    clipper = ACT_RParameterClipper()
    lr: float = 4e-2
    wd: float = 1e-5
    n_epoch: int = 5

    def __init__(self, w: List[float] = init_w):
        super().__init__()
        self.w = nn.Parameter(torch.tensor(w, dtype=torch.float32))

    def forward(self, sp: Tensor):
        """
        :param inputs: shape[seq_len, batch_size, 1]
        """
        m = torch.zeros_like(sp, dtype=torch.float)
        m[0] = -torch.inf
        for i in range(1, len(sp)):
            act = torch.log(
                torch.sum(
                    ((sp[i] - sp[0:i]) * 86400 * self.w[4]).clamp_min(1)
                    ** (-(self.w[1] * torch.exp(m[0:i]) + self.w[0])),
                    dim=0,
                )
            )
            m[i] = act
        return self.activation(m[1:])

    def activation(self, m):
        return 1 / (1 + torch.exp((self.w[3] - m) / self.w[2]))

    def state_dict(self):
        return list(
            map(
                lambda x: round(float(x), 4),
                dict(self.named_parameters())["w"].data,
            )
        )


class DASH(nn.Module):
    # 9 params
    init_w = (
        [0.2024, 0.5967, 0.1255, 0.6039, -0.1485, 0.572, 0.0933, 0.4801, 0.787]
        if "MCM" not in model_name
        else [0.2783, 0.8131, 0.4252, 1.0056, -0.1527, 0.6455, 0.1409, 0.669, 0.843]
    )
    lr: float = 4e-2
    wd: float = 1e-5
    n_epoch: int = 5

    def __init__(self, w: List[float] = init_w):
        super(DASH, self).__init__()
        self.fc = nn.Linear(8, 1)
        self.sigmoid = nn.Sigmoid()

        self.fc.weight = nn.Parameter(torch.tensor([w[:8]], dtype=torch.float32))
        self.fc.bias = nn.Parameter(torch.tensor([w[8]], dtype=torch.float32))

    def forward(self, x):
        x = torch.log(x + 1)
        x = self.fc(x)
        x = self.sigmoid(x)
        return x

    def state_dict(self):
        return (
            self.fc.weight.data.view(-1).tolist() + self.fc.bias.data.view(-1).tolist()
        )


class DASH_ACTRParameterClipper:
    def __init__(self, frequency: int = 1):
        self.frequency = frequency

    def __call__(self, module):
        if hasattr(module, "w"):
            w = module.w.data
            w[0] = w[0].clamp_min(0.001)
            w[1] = w[1].clamp_min(0.001)
            module.w.data = w


class DASH_ACTR(nn.Module):
    # 5 params
    init_w = [1.4164, 0.516, -0.0564, 1.9223, 1.0549]
    clipper = DASH_ACTRParameterClipper()
    lr: float = 4e-2
    wd: float = 1e-5
    n_epoch: int = 5

    def __init__(self, w=init_w):
        super(DASH_ACTR, self).__init__()
        self.w = nn.Parameter(torch.tensor(w, dtype=torch.float32))
        self.sigmoid = nn.Sigmoid()

    def forward(self, inputs):
        """
        :param inputs: shape[seq_len, batch_size, 2], 2 means r and t
        """
        inputs[:, :, 1] = inputs[:, :, 1].clamp_min(0.1)
        retentions = self.sigmoid(
            self.w[0]
            * torch.log(
                1
                + torch.sum(
                    torch.where(
                        inputs[:, :, 1] == 0.1, 0, inputs[:, :, 1] ** -self.w[1]
                    )
                    * torch.where(inputs[:, :, 0] == 0, self.w[2], self.w[3]),
                    dim=0,
                ).clamp_min(0)
            )
            + self.w[4]
        )
        return retentions

    def state_dict(self):
        return list(
            map(
                lambda x: round(float(x), 4),
                dict(self.named_parameters())["w"].data,
            )
        )


class NN_17ParameterClipper:
    def __init__(self, frequency: int = 1):
        self.frequency = frequency

    def __call__(self, module):
        if hasattr(module, "S0"):
            w = module.S0.data
            w[0] = w[0].clamp(0.01, 365)
            w[1] = w[1].clamp(0.01, 365)
            w[2] = w[2].clamp(0.01, 365)
            w[3] = w[3].clamp(0.01, 365)
            module.S0.data = w

        if hasattr(module, "D0"):
            w = module.D0.data
            w[0] = w[0].clamp(0, 1)
            w[1] = w[1].clamp(0, 1)
            w[2] = w[2].clamp(0, 1)
            w[3] = w[3].clamp(0, 1)
            module.D0.data = w

        if hasattr(module, "sinc_w"):
            w = module.sinc_w.data
            w[0] = w[0].clamp(-5, 5)
            w[1] = w[1].clamp(0, 1)
            w[2] = w[2].clamp(-5, 5)
            module.sinc_w.data = w


def exp_activ(input):
    return torch.exp(-input).clamp(0.0001, 0.9999)


class ExpActivation(nn.Module):
    def __init__(self):
        super().__init__()  # init the base class

    def forward(self, input):
        return exp_activ(input)


class NN_17(nn.Module):
    # 39 params
    init_s = [1, 2.5, 4.5, 10]
    init_d = [1, 0.72, 0.07, 0.05]
    w = [1.26, 0.0, 0.67]
    clipper = NN_17ParameterClipper()
    lr: float = 4e-2
    wd: float = 1e-5
    n_epoch: int = 5

    def __init__(self, state_dict=None) -> None:
        super(NN_17, self).__init__()
        self.hidden_size = 1
        self.S0 = nn.Parameter(
            torch.tensor(
                self.init_s,
                dtype=torch.float32,
            )
        )
        self.D0 = nn.Parameter(
            torch.tensor(
                self.init_d,
                dtype=torch.float32,
            )
        )
        self.sinc_w = nn.Parameter(
            torch.tensor(
                self.w,
                dtype=torch.float32,
            )
        )
        self.rw = nn.Sequential(
            nn.Linear(3, self.hidden_size),
            nn.Mish(),
            nn.Linear(self.hidden_size, 1),
            # nn.Sigmoid()
            nn.Softplus(),  # make sure that the input for ExpActivation() is >=0
            ExpActivation(),
        )
        self.next_d = nn.Sequential(
            nn.Linear(3, self.hidden_size),
            nn.Mish(),
            nn.Linear(self.hidden_size, 1),
            nn.Sigmoid(),
        )
        self.pls = nn.Sequential(
            nn.Linear(2, self.hidden_size),
            nn.Mish(),
            nn.Linear(self.hidden_size, 1),
            nn.Softplus(),
        )
        self.sinc = nn.Sequential(
            nn.Linear(3, self.hidden_size),
            nn.Mish(),
            nn.Linear(self.hidden_size, 1),
            nn.Softplus(),
        )
        self.best_sinc = nn.Sequential(
            nn.Linear(2, self.hidden_size),
            nn.Mish(),
            nn.Linear(self.hidden_size, 1),
            nn.Softplus(),
        )

        if state_dict is not None:
            self.load_state_dict(state_dict)
        else:
            try:
                self.load_state_dict(
                    torch.load(
                        f"./{model_name}_pretrain.pth",
                        weights_only=True,
                        map_location=device,
                    )
                )
            except FileNotFoundError:
                pass

    def forward(self, inputs):
        state = torch.ones((inputs.shape[1], 2))
        outputs = []
        for X in inputs:
            state = self.step(X, state)
            outputs.append(state)
        return torch.stack(outputs), state

    def step(self, X, state):
        """
        :param input: shape[batch_size, 3]
            input[:,0] is elapsed time
            input[:,1] is rating
            input[:,2] is lapses
        :param state: shape[batch_size, 2]
            state[:,0] is stability
            state[:,1] is difficulty
        :return state:
        """
        delta_t = X[:, 0].unsqueeze(1)
        rating = X[:, 1].unsqueeze(1)
        lapses = X[:, 2].unsqueeze(1)

        if torch.equal(state, torch.ones_like(state)):
            # first review
            keys = torch.tensor([1, 2, 3, 4])
            keys = keys.view(1, -1).expand(X[:, 1].long().size(0), -1)
            index = (X[:, 1].long().unsqueeze(1) == keys).nonzero(as_tuple=True)
            new_s = torch.zeros_like(state[:, 0])
            new_s[index[0]] = self.S0[index[1]]
            new_s = new_s.unsqueeze(1)
            new_d = torch.zeros_like(state[:, 1])
            new_d[index[0]] = self.D0[index[1]]
            new_d = new_d.unsqueeze(1)
        else:
            last_s = state[:, 0].unsqueeze(1)
            last_d = state[:, 1].unsqueeze(1)

            # Theoretical R
            rt = self.forgetting_curve(delta_t, last_s)
            rt = rt.clamp(0.0001, 0.9999)

            # Rw
            rw_input = torch.concat([last_d, last_s, rt], dim=1)
            rw = self.rw(rw_input)
            rw = rw.clamp(0.0001, 0.9999)

            # S that corresponds to Rw
            sr = self.inverse_forgetting_curve(rw, delta_t)
            sr = sr.clamp(0.01, 36500)

            # Difficulty
            next_d_input = torch.concat([last_d, rw, rating], dim=1)
            new_d = self.next_d(next_d_input)

            # Post-lapse stability
            pls_input = torch.concat([rw, lapses], dim=1)
            pls = self.pls(pls_input)
            pls = pls.clamp(0.01, 36500)

            # SInc
            sinc_t = 1 + torch.exp(self.sinc_w[0]) * (5 * (1 - new_d) + 1) * torch.pow(
                sr, -self.sinc_w[1]
            ) * torch.exp(-rw * self.sinc_w[2])

            sinc_input = torch.concat([new_d, sr, rw], dim=1)
            sinc_nn = 1 + self.sinc(sinc_input)
            best_sinc_input = torch.concat([sinc_t, sinc_nn], dim=1)
            best_sinc = 1 + self.best_sinc(best_sinc_input)
            best_sinc.clamp(1, 100)

            new_s = torch.where(
                rating > 1,
                sr * best_sinc,
                pls,
            )

        new_s = new_s.clamp(0.01, 36500)
        next_state = torch.concat([new_s, new_d], dim=1)
        return next_state

    def forgetting_curve(self, t, s):
        return 0.9 ** (t / s)

    def inverse_forgetting_curve(self, r: Tensor, t: Tensor) -> Tensor:
        log_09 = -0.10536051565782628
        return log_09 / torch.log(r) * t


def sm2(r_history):
    ivl = 0
    ef = 2.5
    reps = 0
    for rating in r_history.split(","):
        rating = int(rating) + 1
        if rating > 2:
            if reps == 0:
                ivl = 1
                reps = 1
            elif reps == 1:
                ivl = 6
                reps = 2
            else:
                ivl = ivl * ef
                reps += 1
        else:
            ivl = 1
            reps = 0
        ef = max(1.3, ef + (0.1 - (5 - rating) * (0.08 + (5 - rating) * 0.02)))
        ivl = min(max(1, round(ivl + 0.01)), 36500)
    return float(ivl)


def ebisu_v2(sequence):
    model = ebisu.defaultModel(7, alpha=1, beta=1)
    for delta_t, rating in sequence:
        model = ebisu.updateRecall(
            model, successes=1 if rating > 1 else 0, total=1, tnow=max(delta_t, 0.001)
        )
    return model


def lineToTensor(line: str) -> Tensor:
    ivl = line[0].split(",")
    response = line[1].split(",")
    tensor = torch.zeros(len(response), 2)
    for li, r in enumerate(response):
        tensor[li][0] = int(float(ivl[li]))
        tensor[li][1] = int(float(r))
    return tensor


def lineToTensorRNN(line):
    ivl = line[0].split(",")
    response = line[1].split(",")
    tensor = torch.zeros(len(response), 5, dtype=torch.float32)
    for li, response in enumerate(response):
        tensor[li][0] = int(ivl[li])
        tensor[li][int(response)] = 1
    return tensor


def iter(model, batch):
    sequences, delta_ts, labels, seq_lens = batch
    sequences = sequences.to(device=device)
    delta_ts = delta_ts.to(device=device)
    labels = labels.to(device=device)
    seq_lens = seq_lens.to(device=device)
    real_batch_size = seq_lens.shape[0]
    result = {"labels": labels}

    if isinstance(model, ACT_R):
        outputs = model(sequences)
        result["retentions"] = outputs[
            seq_lens - 2, torch.arange(real_batch_size, device=device), 0
        ]
    elif isinstance(model, DASH_ACTR):
        result["retentions"] = model(sequences)
    elif isinstance(model, DASH):
        outputs = model(sequences.transpose(0, 1))
        result["retentions"] = outputs.squeeze(1)
    elif isinstance(model, NN_17):
        outputs, _ = model(sequences)
        stabilities = outputs[
            seq_lens - 1,
            torch.arange(real_batch_size, device=device),
            0,
        ]
        difficulties = outputs[
            seq_lens - 1,
            torch.arange(real_batch_size, device=device),
            1,
        ]
        theoretical_r = model.forgetting_curve(delta_ts, stabilities)
        result["retentions"] = model.rw(
            torch.stack([difficulties, stabilities, theoretical_r], dim=1)
        ).squeeze(1)
        result["stabilities"] = stabilities
    elif isinstance(model, GRU_P):
        outputs, _ = model(sequences)
        result["retentions"] = outputs[
            seq_lens - 1,
            torch.arange(real_batch_size, device=device),
            0,
        ]
    else:
        if isinstance(model, HLR):
            outputs = model(sequences.transpose(0, 1))
            stabilities = outputs.squeeze()
        else:
            outputs, _ = model(sequences)
            stabilities = outputs[
                seq_lens - 1,
                torch.arange(real_batch_size, device=device),
                0,
            ]
        result["retentions"] = model.forgetting_curve(delta_ts, stabilities)
        result["stabilities"] = stabilities

    return result


class Trainer:
    optimizer: torch.optim.Optimizer

    def __init__(
        self,
        MODEL: nn.Module,
        train_set: pd.DataFrame,
        test_set: Optional[pd.DataFrame],
        n_epoch: int = 1,
        lr: float = 1e-2,
        wd: float = 1e-4,
        batch_size: int = 256,
        max_seq_len: int = 64,
    ) -> None:
        self.model = MODEL.to(device=device)
        if isinstance(MODEL, (FSRS4, FSRS4dot5)):
            self.model.pretrain(train_set)
        if isinstance(MODEL, (RNN, Transformer, GRU_P)):
            self.optimizer = torch.optim.AdamW(
                self.model.parameters(), lr=lr, weight_decay=wd
            )
        else:
            self.optimizer = torch.optim.Adam(self.model.parameters(), lr=lr)
        self.clipper = (
            MODEL.clipper
            if isinstance(MODEL, (FSRS3, FSRS4, FSRS4dot5, ACT_R, DASH_ACTR, NN_17))
            else None
        )
        self.batch_size = batch_size
        self.max_seq_len = max_seq_len
        self.build_dataset(train_set, test_set)
        self.n_epoch = n_epoch
        self.batch_nums = (
            self.next_train_data_loader.batch_nums
            if isinstance(MODEL, (FSRS4, FSRS4dot5))
            else self.train_data_loader.batch_nums
        )
        self.scheduler = torch.optim.lr_scheduler.CosineAnnealingLR(
            self.optimizer, T_max=self.batch_nums * n_epoch
        )
        self.avg_train_losses: list[float] = []
        self.avg_eval_losses: list[float] = []
        self.loss_fn = nn.BCELoss(reduction="none")

    def build_dataset(self, train_set: pd.DataFrame, test_set: Optional[pd.DataFrame]):
        pre_train_set = train_set[train_set["i"] == 2]
        self.pre_train_set = BatchDataset(
            pre_train_set, self.batch_size, max_seq_len=self.max_seq_len
        )
        self.pre_train_data_loader = BatchLoader(self.pre_train_set)

        next_train_set = train_set[train_set["i"] > 2]
        self.next_train_set = BatchDataset(
            next_train_set, self.batch_size, max_seq_len=self.max_seq_len
        )
        self.next_train_data_loader = BatchLoader(self.next_train_set)

        self.train_set = BatchDataset(
            train_set, self.batch_size, max_seq_len=self.max_seq_len
        )
        self.train_data_loader = BatchLoader(self.train_set)

        self.test_set = (
            []
            if test_set is None
            else BatchDataset(
                test_set, batch_size=self.batch_size, max_seq_len=self.max_seq_len
            )
        )
        self.test_data_loader = [] if test_set is None else BatchLoader(self.test_set)

    def train(self):
        best_loss = np.inf
        for k in range(self.n_epoch):
            weighted_loss, w = self.eval()
            if weighted_loss < best_loss:
                best_loss = weighted_loss
                best_w = w
            for i, batch in enumerate(
                self.train_data_loader
                if not isinstance(self.model, (FSRS4, FSRS4dot5))
                else self.next_train_data_loader  # FSRS4 and FSRS-4.5 have two training stages
            ):
                self.model.train()
                self.optimizer.zero_grad()
                result = iter(self.model, batch)
                loss = self.loss_fn(result["retentions"], result["labels"]).sum()
                loss.backward()
                if isinstance(
                    self.model, (FSRS4, FSRS4dot5)
                ):  # the initial stability is not trainable
                    for param in self.model.parameters():
                        param.grad[:4] = torch.zeros(4)
                self.optimizer.step()
                self.scheduler.step()
                if self.clipper:
                    self.model.apply(self.clipper)
        weighted_loss, w = self.eval()
        if weighted_loss < best_loss:
            best_loss = weighted_loss
            best_w = w
        return best_w

    def eval(self):
        self.model.eval()
        with torch.no_grad():
            losses = []
            for data_loader in (self.train_data_loader, self.test_data_loader):
                if len(data_loader) == 0:
                    losses.append(0)
                    continue
                loss = 0
                total = 0
                for batch in data_loader:
                    result = iter(self.model, batch)
                    loss += (
                        self.loss_fn(result["retentions"], result["labels"])
                        .sum()
                        .detach()
                        .item()
                    )
                    total += batch[3].shape[0]
                losses.append(loss / total)
            self.avg_train_losses.append(losses[0])
            self.avg_eval_losses.append(losses[1])

            if isinstance(self.model, (FSRS3, FSRS4, FSRS4dot5, ACT_R, DASH_ACTR)):
                w = list(
                    map(
                        lambda x: round(float(x), 4),
                        dict(self.model.named_parameters())["w"].data,
                    )
                )
            else:
                w = self.model.state_dict()

            weighted_loss = (
                losses[0] * len(self.train_set) + losses[1] * len(self.test_set)
            ) / (len(self.train_set) + len(self.test_set))

            return weighted_loss, w

    def plot(self):
        fig = plt.figure()
        ax = fig.gca()
        self.avg_train_losses = [x.item() for x in self.avg_train_losses]
        self.avg_eval_losses = [x.item() for x in self.avg_eval_losses]
        ax.plot(self.avg_train_losses, label="train")
        ax.plot(self.avg_eval_losses, label="test")
        ax.set_xlabel("epoch")
        ax.set_ylabel("loss")
        ax.legend()
        return fig


class Collection:
    def __init__(self, MODEL) -> None:
        self.model = MODEL.to(device=device)
        self.model.eval()

    def batch_predict(self, dataset):
        batch_dataset = BatchDataset(dataset, batch_size=8192, sort_by_length=False)
        batch_loader = BatchLoader(batch_dataset, shuffle=False)
        retentions = []
        stabilities = []
        with torch.no_grad():
            for batch in batch_loader:
                result = iter(self.model, batch)
                retentions.extend(result["retentions"].cpu().tolist())
                if "stabilities" in result:
                    stabilities.extend(result["stabilities"].cpu().tolist())

        return retentions, stabilities


def process_untrainable(file, model_name):
    dataset = pd.read_csv(file)
    dataset = create_features(dataset, model_name)
    if dataset.shape[0] < 6:
        return Exception("Not enough data")
    testsets = []
    tscv = TimeSeriesSplit(n_splits=n_splits)
    for _, test_index in tscv.split(dataset):
        test_set = dataset.iloc[test_index].copy()
        testsets.append(test_set)

    p = []
    y = []
    save_tmp = []

    for i, testset in enumerate(testsets):
        if model_name == "SM2":
            testset["stability"] = testset["sequence"].map(sm2)
            testset["p"] = np.exp(
                np.log(0.9) * testset["delta_t"] / testset["stability"]
            )
<<<<<<< HEAD
        elif model_name == "Ebisu-v2":
            try:
                testset["model"] = testset["sequence"].map(ebisu_v2)
                testset["p"] = testset.apply(
                    lambda x: ebisu.predictRecall(x["model"], x["delta_t"], exact=True),
                    axis=1,
                )
            except Exception as e:
                print(file)
                print(e.with_traceback())
=======
        except Exception as e:
            print(file)
            tb = sys.exc_info()[2]
            print(e.with_traceback(tb))
>>>>>>> 20a4b02d
        p.extend(testset["p"].tolist())
        y.extend(testset["y"].tolist())
        save_tmp.append(testset)
    save_tmp = pd.concat(save_tmp)
    result, raw = evaluate(y, p, save_tmp, model_name, file)
    return result, raw


def baseline(file):
    model_name = "AVG"
    dataset = pd.read_csv(file)
    dataset = create_features(dataset, model_name)
    if dataset.shape[0] < 6:
        return Exception("Not enough data")
    testsets = []
    avg_ps = []
    tscv = TimeSeriesSplit(n_splits=n_splits)
    for train_index, test_index in tscv.split(dataset):
        test_set = dataset.iloc[test_index].copy()
        testsets.append(test_set)
        train_set = dataset.iloc[train_index].copy()
        avg_ps.append(train_set["y"].mean())

    p = []
    y = []
    save_tmp = []

    for avg_p, testset in zip(avg_ps, testsets):
        testset["p"] = avg_p
        p.extend([avg_p] * testset.shape[0])
        y.extend(testset["y"].tolist())
        save_tmp.append(testset)
    save_tmp = pd.concat(save_tmp)
    result, raw = evaluate(y, p, save_tmp, model_name, file)
    return result, raw


def create_features(df, model_name="FSRSv3"):
    df = df[df["rating"].isin([1, 2, 3, 4])]
    df = df.groupby("card_id").apply(lambda x: x.head(128)).reset_index(drop=True)
    if (
        "delta_t" not in df.columns
        and "elapsed_days" in df.columns
        and "elapsed_seconds" in df.columns
    ):
        if secs_ivl:
            df["delta_t"] = df["elapsed_seconds"]
        else:
            df["delta_t"] = df["elapsed_days"]
    if short_term is None:
        df = df[df["delta_t"] != 0].copy()
    df["delta_t"] = df["delta_t"].map(lambda x: max(0, x))
    df["i"] = df.groupby("card_id").cumcount() + 1
    t_history = df.groupby("card_id", group_keys=False)["delta_t"].apply(
        lambda x: cum_concat([[i] for i in x])
    )
    r_history = df.groupby("card_id", group_keys=False)["rating"].apply(
        lambda x: cum_concat([[i] for i in x])
    )
    df["r_history"] = [
        ",".join(map(str, item[:-1])) for sublist in r_history for item in sublist
    ]
    df["t_history"] = [
        ",".join(map(str, item[:-1])) for sublist in t_history for item in sublist
    ]
    if model_name.startswith("FSRS") or model_name in ("GRU", "Transformer"):
        dtype = torch.int if model_name.startswith("FSRS") else torch.float32
        df["tensor"] = [
            torch.tensor((t_item[:-1], r_item[:-1]), dtype=dtype).transpose(0, 1)
            for t_sublist, r_sublist in zip(t_history, r_history)
            for t_item, r_item in zip(t_sublist, r_sublist)
        ]
    if model_name == "GRU-P":
        df["tensor"] = [
            torch.tensor((t_item[1:], r_item[:-1]), dtype=torch.float32).transpose(0, 1)
            for t_sublist, r_sublist in zip(t_history, r_history)
            for t_item, r_item in zip(t_sublist, r_sublist)
        ]
    elif model_name == "HLR":
        df["tensor"] = [
            torch.tensor(
                [
                    np.sqrt(
                        r_item[:-1].count(2)
                        + r_item[:-1].count(3)
                        + r_item[:-1].count(4)
                    ),
                    np.sqrt(r_item[:-1].count(1)),
                ],
                dtype=torch.float32,
            )
            for r_sublist in r_history
            for r_item in r_sublist
        ]
    elif model_name == "ACT-R":
        df["tensor"] = [
            (torch.cumsum(torch.tensor([t_item]), dim=1)).transpose(0, 1)
            for t_sublist in t_history
            for t_item in t_sublist
        ]
    elif model_name in ("DASH", "DASH[MCM]"):

        def dash_tw_features(r_history, t_history, enable_decay=False):
            features = np.zeros(8)
            r_history = np.array(r_history) > 1
            tau_w = np.array([0.2434, 1.9739, 16.0090, 129.8426])
            time_windows = np.array([1, 7, 30, np.inf]) * (86400 if secs_ivl else 1)

            # Compute the cumulative sum of t_history in reverse order
            cumulative_times = np.cumsum(t_history[::-1])[::-1]

            for j, time_window in enumerate(time_windows):
                # Calculate decay factors for each time window
                if enable_decay:
                    decay_factors = np.exp(-cumulative_times / tau_w[j])
                else:
                    decay_factors = np.ones_like(cumulative_times)

                # Identify the indices where cumulative times are within the current time window
                valid_indices = cumulative_times <= time_window

                # Update features using decay factors where valid
                features[j * 2] += np.sum(decay_factors[valid_indices])
                features[j * 2 + 1] += np.sum(
                    r_history[valid_indices] * decay_factors[valid_indices]
                )

            return features

        df["tensor"] = [
            torch.tensor(
                dash_tw_features(r_item[:-1], t_item[1:], "MCM" in model_name),
                dtype=torch.float32,
            )
            for t_sublist, r_sublist in zip(t_history, r_history)
            for t_item, r_item in zip(t_sublist, r_sublist)
        ]
    elif model_name == "DASH[ACT-R]":

        def dash_actr_features(r_history, t_history):
            r_history = torch.tensor(np.array(r_history) > 1, dtype=torch.float32)
            sp_history = torch.tensor(t_history, dtype=torch.float32)
            cumsum = torch.cumsum(sp_history, dim=0)
            features = [r_history, sp_history - cumsum + cumsum[-1:None]]
            return torch.stack(features, dim=1)

        df["tensor"] = [
            torch.tensor(
                dash_actr_features(r_item[:-1], t_item[1:]),
                dtype=torch.float32,
            )
            for t_sublist, r_sublist in zip(t_history, r_history)
            for t_item, r_item in zip(t_sublist, r_sublist)
        ]
    elif model_name == "NN-17":

        def r_history_to_l_history(r_history):
            l_history = [0 for _ in range(len(r_history) + 1)]
            for i, r in enumerate(r_history):
                l_history[i + 1] = l_history[i] + (r == 1)
            return l_history[:-1]

        df["tensor"] = [
            torch.tensor(
                (t_item[:-1], r_item[:-1], r_history_to_l_history(r_item[:-1]))
            ).transpose(0, 1)
            for t_sublist, r_sublist in zip(t_history, r_history)
            for t_item, r_item in zip(t_sublist, r_sublist)
        ]
    elif model_name == "SM2":
        df["sequence"] = df["r_history"]
    elif model_name.startswith("Ebisu"):
        df["sequence"] = [
            tuple(zip(t_item[:-1], r_item[:-1]))
            for t_sublist, r_sublist in zip(t_history, r_history)
            for t_item, r_item in zip(t_sublist, r_sublist)
        ]

    df["first_rating"] = df["r_history"].map(lambda x: x[0] if len(x) > 0 else "")
    df["y"] = df["rating"].map(lambda x: {1: 0, 2: 1, 3: 1, 4: 1}[x])
    if short_term:
        df = df[(df["delta_t"] != 0) | (df["i"] == 1)].copy()
        df["i"] = df.groupby("card_id").cumcount() + 1
    if not secs_ivl:
        filtered_dataset = (
            df[df["i"] == 2]
            .groupby(by=["first_rating"], as_index=False, group_keys=False)[df.columns]
            .apply(remove_outliers)
        )
        if filtered_dataset.empty:
            return pd.DataFrame()
        df[df["i"] == 2] = filtered_dataset
        df.dropna(inplace=True)
        df = df.groupby("card_id", as_index=False, group_keys=False)[df.columns].apply(
            remove_non_continuous_rows
        )
    return df[df["delta_t"] > 0].sort_values(by=["review_th"])


def process(args):
    plt.close("all")
    file, model_name = args
    if model_name == "SM2" or model_name.startswith("Ebisu"):
        return process_untrainable(file, model_name)
    if model_name == "AVG":
        return baseline(file)
    dataset = pd.read_csv(file)
    if model_name == "GRU":
        model = RNN
    elif model_name == "GRU-P":
        model = GRU_P
    elif model_name == "FSRSv3":
        model = FSRS3
    elif model_name == "FSRSv4":
        model = FSRS4
    elif model_name == "FSRS-4.5":
        model = FSRS4dot5
    elif model_name == "HLR":
        model = HLR
    elif model_name == "Transformer":
        model = Transformer
    elif model_name == "ACT-R":
        model = ACT_R
    elif model_name in ("DASH", "DASH[MCM]"):
        model = DASH
    elif model_name == "DASH[ACT-R]":
        model = DASH_ACTR
    elif model_name == "NN-17":
        model = NN_17

    dataset = create_features(dataset, model_name)
    if dataset.shape[0] < 6:
        raise Exception(f"{file.stem} does not have enough data.")
    w_list = []
    testsets = []
    tscv = TimeSeriesSplit(n_splits=n_splits)
    for train_index, test_index in tscv.split(dataset):
        train_set = dataset.iloc[train_index].copy()
        test_set = dataset.iloc[test_index].copy()
        testsets.append(test_set)
        try:
            trainer = Trainer(
                model(),
                train_set,
                None,
                n_epoch=model.n_epoch,
                lr=model.lr,
                wd=model.wd,
                batch_size=batch_size,
            )
            w_list.append(trainer.train())
        except Exception as e:
            print(file)
            tb = sys.exc_info()[2]
            print(e.with_traceback(tb))
            w_list.append(model().state_dict())

    p = []
    y = []
    save_tmp = []

    for i, (w, testset) in enumerate(zip(w_list, testsets)):
        my_collection = Collection(model(w))
        retentions, stabilities = my_collection.batch_predict(testset)
        testset["p"] = retentions
        if stabilities:
            testset["s"] = stabilities
        p.extend(retentions)
        y.extend(testset["y"].tolist())
        save_tmp.append(testset)

    save_tmp = pd.concat(save_tmp)
    del save_tmp["tensor"]
    if os.environ.get("FILE"):
        save_tmp.to_csv(
            f"evaluation/{file_name}/{file.stem}.tsv", sep="\t", index=False
        )

    result, raw = evaluate(y, p, save_tmp, file_name, file, w_list)
    return result, raw


def evaluate(y, p, df, file_name, file, w_list=None):
    if os.environ.get("PLOT"):
        fig = plt.figure()
        plot_brier(p, y, ax=fig.add_subplot(111))
        fig.savefig(f"evaluation/{file_name}/{file.stem}.png")
    p_calibrated = lowess(
        y, p, it=0, delta=0.01 * (max(p) - min(p)), return_sorted=False
    )
    ici = np.mean(np.abs(p_calibrated - p))
    rmse_raw = root_mean_squared_error(y_true=y, y_pred=p)
    logloss = log_loss(y_true=y, y_pred=p, labels=[0, 1])
    rmse_bins = rmse_matrix(df)
    try:
        auc = round(roc_auc_score(y_true=y, y_score=p), 6)
    except:
        auc = None
    result = {
        "metrics": {
            "RMSE": round(rmse_raw, 6),
            "LogLoss": round(logloss, 6),
            "RMSE(bins)": round(rmse_bins, 6),
            "ICI": round(ici, 6),
            "AUC": auc,
        },
        "user": int(file.stem),
        "size": len(y),
    }
    if w_list and type(w_list[0]) == list:
        result["parameters"] = list(map(lambda x: round(x, 4), w_list[-1]))
    elif os.environ.get("WEIGHTS"):
        torch.save(w_list[-1], f"weights/{file_name}/{file.stem}.pth")
    if os.environ.get("RAW"):
        raw = {
            "user": int(file.stem),
            "p": list(map(lambda x: round(x, 4), p)),
            "y": list(map(int, y)),
        }
    else:
        raw = None
    return result, raw


if __name__ == "__main__":
    mp.set_start_method("spawn", force=True)
    unprocessed_files = []
    dataset_path0 = "./dataset/"
    dataset_path1 = "../FSRS-Anki-20k/dataset/1/"
    dataset_path2 = "../FSRS-Anki-20k/dataset/2/"
    Path(f"evaluation/{file_name}").mkdir(parents=True, exist_ok=True)
    Path("result").mkdir(parents=True, exist_ok=True)
    Path("raw").mkdir(parents=True, exist_ok=True)
    result_file = Path(f"result/{file_name}.jsonl")
    raw_file = Path(f"raw/{file_name}.jsonl")
    if result_file.exists():
        data = sort_jsonl(result_file)
        processed_user = set(map(lambda x: x["user"], data))
    else:
        processed_user = set()

    if os.environ.get("RAW") and raw_file.exists():
        sort_jsonl(raw_file)

    for dataset_path in [dataset_path0, dataset_path1, dataset_path2]:
        for file in Path(dataset_path).glob("*.csv"):
            if int(file.stem) in processed_user:
                continue
            unprocessed_files.append((file, model_name))

    unprocessed_files.sort(key=lambda x: int(x[0].stem), reverse=False)

    num_threads = int(os.environ.get("THREADS", "8"))
    with ProcessPoolExecutor(max_workers=num_threads) as executor:
        futures = [executor.submit(process, file) for file in unprocessed_files]
        for future in (
            pbar := tqdm(as_completed(futures), total=len(futures), smoothing=0.03)
        ):
            try:
                result, raw = future.result()
                with open(result_file, "a") as f:
                    f.write(json.dumps(result, ensure_ascii=False) + "\n")
                if raw:
                    with open(raw_file, "a") as f:
                        f.write(json.dumps(raw, ensure_ascii=False) + "\n")
                pbar.set_description(f"Processed {result['user']}")
            except Exception as e:
                tqdm.write(str(e))

    sort_jsonl(result_file)
    if os.environ.get("RAW"):
        sort_jsonl(raw_file)<|MERGE_RESOLUTION|>--- conflicted
+++ resolved
@@ -1614,7 +1614,6 @@
             testset["p"] = np.exp(
                 np.log(0.9) * testset["delta_t"] / testset["stability"]
             )
-<<<<<<< HEAD
         elif model_name == "Ebisu-v2":
             try:
                 testset["model"] = testset["sequence"].map(ebisu_v2)
@@ -1624,13 +1623,8 @@
                 )
             except Exception as e:
                 print(file)
-                print(e.with_traceback())
-=======
-        except Exception as e:
-            print(file)
-            tb = sys.exc_info()[2]
-            print(e.with_traceback(tb))
->>>>>>> 20a4b02d
+                tb = sys.exc_info()[2]
+                print(e.with_traceback(tb))
         p.extend(testset["p"].tolist())
         y.extend(testset["y"].tolist())
         save_tmp.append(testset)
