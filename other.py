--- conflicted
+++ resolved
@@ -47,1560 +47,9 @@
 tqdm.pandas()
 
 
-<<<<<<< HEAD
-
-class FSRS5ParameterClipper:
-    def __init__(self, frequency: int = 1):
-        self.frequency = frequency
-
-    def __call__(self, module):
-        if hasattr(module, "w"):
-            w = module.w.data
-            w[0] = w[0].clamp(S_MIN, 100)
-            w[1] = w[1].clamp(S_MIN, 100)
-            w[2] = w[2].clamp(S_MIN, 100)
-            w[3] = w[3].clamp(S_MIN, 100)
-            w[4] = w[4].clamp(1, 10)
-            w[5] = w[5].clamp(0.001, 4)
-            w[6] = w[6].clamp(0.001, 4)
-            w[7] = w[7].clamp(0.001, 0.75)
-            w[8] = w[8].clamp(0, 4.5)
-            w[9] = w[9].clamp(0, 0.8)
-            w[10] = w[10].clamp(0.001, 3.5)
-            w[11] = w[11].clamp(0.001, 5)
-            w[12] = w[12].clamp(0.001, 0.25)
-            w[13] = w[13].clamp(0.001, 0.9)
-            w[14] = w[14].clamp(0, 4)
-            w[15] = w[15].clamp(0, 1)
-            w[16] = w[16].clamp(1, 6)
-            w[17] = w[17].clamp(0, 2)
-            w[18] = w[18].clamp(0, 2)
-            module.w.data = w
-
-
-class FSRS5(FSRS):
-    init_w = [
-        0.40255,
-        1.18385,
-        3.173,
-        15.69105,
-        7.1949,
-        0.5345,
-        1.4604,
-        0.0046,
-        1.54575,
-        0.1192,
-        1.01925,
-        1.9395,
-        0.11,
-        0.29605,
-        2.2698,
-        0.2315,
-        2.9898,
-        0.51655,
-        0.6621,
-    ]
-    clipper = FSRS5ParameterClipper()
-    lr: float = 4e-2
-    gamma: float = 1
-    wd: float = 1e-5
-    n_epoch: int = 5
-    default_params_stddev_tensor = torch.tensor(
-        [
-            6.61,
-            9.52,
-            17.69,
-            27.74,
-            0.55,
-            0.28,
-            0.67,
-            0.12,
-            0.4,
-            0.18,
-            0.34,
-            0.27,
-            0.08,
-            0.14,
-            0.57,
-            0.25,
-            1.03,
-            0.27,
-            0.39,
-        ]
-    )
-
-    def __init__(self, w: List[float] = init_w):
-        super(FSRS5, self).__init__()
-        self.w = nn.Parameter(torch.tensor(w, dtype=torch.float32))
-        self.init_w_tensor = self.w.data.clone().to(DEVICE)
-
-    def iter(
-        self,
-        sequences: Tensor,
-        delta_ts: Tensor,
-        seq_lens: Tensor,
-        real_batch_size: int,
-    ) -> dict[str, Tensor]:
-        output = super().iter(sequences, delta_ts, seq_lens, real_batch_size)
-        output["penalty"] = (
-            torch.sum(
-                torch.square(self.w - self.init_w_tensor)
-                / torch.square(self.default_params_stddev_tensor)
-            )
-            * real_batch_size
-            * self.gamma
-        )
-        return output
-
-    def forgetting_curve(self, t, s):
-        return (1 + FACTOR * t / s) ** DECAY
-
-    def stability_after_success(
-        self, state: Tensor, r: Tensor, rating: Tensor
-    ) -> Tensor:
-        hard_penalty = torch.where(rating == 2, self.w[15], 1)
-        easy_bonus = torch.where(rating == 4, self.w[16], 1)
-        new_s = state[:, 0] * (
-            1
-            + torch.exp(self.w[8])
-            * (11 - state[:, 1])
-            * torch.pow(state[:, 0], -self.w[9])
-            * (torch.exp((1 - r) * self.w[10]) - 1)
-            * hard_penalty
-            * easy_bonus
-        )
-        return new_s
-
-    def stability_after_failure(self, state: Tensor, r: Tensor) -> Tensor:
-        old_s = state[:, 0]
-        new_s = (
-            self.w[11]
-            * torch.pow(state[:, 1], -self.w[12])
-            * (torch.pow(old_s + 1, self.w[13]) - 1)
-            * torch.exp((1 - r) * self.w[14])
-        )
-        new_minimum_s = old_s / torch.exp(self.w[17] * self.w[18])
-        return torch.minimum(new_s, new_minimum_s)
-
-    def stability_short_term(self, state: Tensor, rating: Tensor) -> Tensor:
-        new_s = state[:, 0] * torch.exp(self.w[17] * (rating - 3 + self.w[18]))
-        return new_s
-
-    def init_d(self, rating: Union[int, Tensor]) -> Tensor:
-        new_d = self.w[4] - torch.exp(self.w[5] * (rating - 1)) + 1
-        return new_d
-
-    def linear_damping(self, delta_d: Tensor, old_d: Tensor) -> Tensor:
-        return delta_d * (10 - old_d) / 9
-
-    def next_d(self, state: Tensor, rating: Tensor) -> Tensor:
-        delta_d = -self.w[6] * (rating - 3)
-        new_d = state[:, 1] + self.linear_damping(delta_d, state[:, 1])
-        new_d = self.mean_reversion(self.init_d(4), new_d)
-        return new_d
-
-    def step(self, X: Tensor, state: Tensor) -> Tensor:
-        """
-        :param X: shape[batch_size, 2], X[:,0] is elapsed time, X[:,1] is rating
-        :param state: shape[batch_size, 2], state[:,0] is stability, state[:,1] is difficulty
-        :return state:
-        """
-        if torch.equal(state, torch.zeros_like(state)):
-            keys = torch.tensor([1, 2, 3, 4], device=DEVICE)
-            keys = keys.view(1, -1).expand(X[:, 1].long().size(0), -1)
-            index = (X[:, 1].long().unsqueeze(1) == keys).nonzero(as_tuple=True)
-            # first learn, init memory states
-            new_s = torch.ones_like(state[:, 0], device=DEVICE)
-            new_s[index[0]] = self.w[index[1]]
-            new_d = self.init_d(X[:, 1])
-            new_d = new_d.clamp(1, 10)
-        else:
-            r = self.forgetting_curve(X[:, 0], state[:, 0])
-            short_term = X[:, 0] < 1
-            success = X[:, 1] > 1
-            new_s = torch.where(
-                short_term,
-                self.stability_short_term(state, X[:, 1]),
-                torch.where(
-                    success,
-                    self.stability_after_success(state, r, X[:, 1]),
-                    self.stability_after_failure(state, r),
-                ),
-            )
-            new_d = self.next_d(state, X[:, 1])
-            new_d = new_d.clamp(1, 10)
-        new_s = new_s.clamp(S_MIN, 36500)
-        return torch.stack([new_s, new_d], dim=1)
-
-    def forward(
-        self, inputs: Tensor, state: Optional[Tensor] = None
-    ) -> tuple[Tensor, Tensor]:
-        """
-        :param inputs: shape[seq_len, batch_size, 2]
-        """
-        if state is None:
-            state = torch.zeros((inputs.shape[1], 2))
-        outputs = []
-        for X in inputs:
-            state = self.step(X, state)
-            outputs.append(state)
-        return torch.stack(outputs), state
-
-    def mean_reversion(self, init: Tensor, current: Tensor) -> Tensor:
-        return self.w[7] * init + (1 - self.w[7]) * current
-
-    def state_dict(self):
-        return list(
-            map(
-                lambda x: round(float(x), 4),
-                dict(self.named_parameters())["w"].data,
-            )
-        )
-
-
-class FSRS6ParameterClipper:
-    def __init__(self, frequency: int = 1):
-        self.frequency = frequency
-
-    def __call__(self, module):
-        if hasattr(module, "w"):
-            w = module.w.data
-            w[0] = w[0].clamp(S_MIN, 100)
-            w[1] = w[1].clamp(S_MIN, 100)
-            w[2] = w[2].clamp(S_MIN, 100)
-            w[3] = w[3].clamp(S_MIN, 100)
-            w[4] = w[4].clamp(1, 10)
-            w[5] = w[5].clamp(0.001, 4)
-            w[6] = w[6].clamp(0.001, 4)
-            w[7] = w[7].clamp(0.001, 0.75)
-            w[8] = w[8].clamp(0, 4.5)
-            w[9] = w[9].clamp(0, 0.8)
-            w[10] = w[10].clamp(0.001, 3.5)
-            w[11] = w[11].clamp(0.001, 5)
-            w[12] = w[12].clamp(0.001, 0.25)
-            w[13] = w[13].clamp(0.001, 0.9)
-            w[14] = w[14].clamp(0, 4)
-            w[15] = w[15].clamp(0, 1)
-            w[16] = w[16].clamp(1, 6)
-            w[17] = w[17].clamp(0, 2)
-            w[18] = w[18].clamp(0, 2)
-            w[19] = w[19].clamp(0, 0.8)
-            w[20] = w[20].clamp(0.1, 0.8)
-            module.w.data = w
-
-
-class FSRS6(FSRS):
-    init_w = [
-        0.212,
-        1.2931,
-        2.3065,
-        8.2956,
-        6.4133,
-        0.8334,
-        3.0194,
-        0.001,
-        1.8722,
-        0.1666,
-        0.796,
-        1.4835,
-        0.0614,
-        0.2629,
-        1.6483,
-        0.6014,
-        1.8729,
-        0.5425,
-        0.0912,
-        0.0658,
-        0.1542,
-    ]
-    clipper = FSRS6ParameterClipper()
-    lr: float = 4e-2
-    gamma: float = 1
-    wd: float = 1e-5
-    n_epoch: int = 5
-    default_params_stddev_tensor = torch.tensor(
-        [
-            6.43,
-            9.66,
-            17.58,
-            27.85,
-            0.57,
-            0.28,
-            0.6,
-            0.12,
-            0.39,
-            0.18,
-            0.33,
-            0.3,
-            0.09,
-            0.16,
-            0.57,
-            0.25,
-            1.03,
-            0.31,
-            0.32,
-            0.14,
-            0.27,
-        ]
-    )
-
-    def __init__(self, w: List[float] = init_w):
-        super(FSRS6, self).__init__()
-        self.w = nn.Parameter(torch.tensor(w, dtype=torch.float32))
-        self.init_w_tensor = self.w.data.clone().to(DEVICE)
-
-    def iter(
-        self,
-        sequences: Tensor,
-        delta_ts: Tensor,
-        seq_lens: Tensor,
-        real_batch_size: int,
-    ) -> dict[str, Tensor]:
-        outputs, _ = self.forward(sequences)
-        stabilities, difficulties = outputs[
-            seq_lens - 1,
-            torch.arange(real_batch_size, device=DEVICE),
-        ].transpose(0, 1)
-        retentions = self.forgetting_curve(delta_ts, stabilities, -self.w[20])
-        output = {
-            "retentions": retentions,
-            "stabilities": stabilities,
-            "difficulties": difficulties,
-        }
-        output["penalty"] = (
-            torch.sum(
-                torch.square(self.w - self.init_w_tensor)
-                / torch.square(self.default_params_stddev_tensor)
-            )
-            * real_batch_size
-            * self.gamma
-        )
-        return output
-
-    def forgetting_curve(self, t, s, decay=-0.2):
-        factor = 0.9 ** (1 / decay) - 1
-        return (1 + factor * t / s) ** decay
-
-    def stability_after_success(
-        self, state: Tensor, r: Tensor, rating: Tensor
-    ) -> Tensor:
-        hard_penalty = torch.where(rating == 2, self.w[15], 1)
-        easy_bonus = torch.where(rating == 4, self.w[16], 1)
-        new_s = state[:, 0] * (
-            1
-            + torch.exp(self.w[8])
-            * (11 - state[:, 1])
-            * torch.pow(state[:, 0], -self.w[9])
-            * (torch.exp((1 - r) * self.w[10]) - 1)
-            * hard_penalty
-            * easy_bonus
-        )
-        return new_s
-
-    def stability_after_failure(self, state: Tensor, r: Tensor) -> Tensor:
-        old_s = state[:, 0]
-        new_s = (
-            self.w[11]
-            * torch.pow(state[:, 1], -self.w[12])
-            * (torch.pow(old_s + 1, self.w[13]) - 1)
-            * torch.exp((1 - r) * self.w[14])
-        )
-        new_minimum_s = old_s / torch.exp(self.w[17] * self.w[18])
-        return torch.minimum(new_s, new_minimum_s)
-
-    def stability_short_term(self, state: Tensor, rating: Tensor) -> Tensor:
-        sinc = torch.exp(self.w[17] * (rating - 3 + self.w[18])) * torch.pow(
-            state[:, 0], -self.w[19]
-        )
-        new_s = state[:, 0] * torch.where(rating >= 3, sinc.clamp(min=1), sinc)
-        return new_s
-
-    def init_d(self, rating: Union[int, Tensor]) -> Tensor:
-        new_d = self.w[4] - torch.exp(self.w[5] * (rating - 1)) + 1
-        return new_d
-
-    def linear_damping(self, delta_d: Tensor, old_d: Tensor) -> Tensor:
-        return delta_d * (10 - old_d) / 9
-
-    def next_d(self, state: Tensor, rating: Tensor) -> Tensor:
-        delta_d = -self.w[6] * (rating - 3)
-        new_d = state[:, 1] + self.linear_damping(delta_d, state[:, 1])
-        new_d = self.mean_reversion(self.init_d(4), new_d)
-        return new_d
-
-    def step(self, X: Tensor, state: Tensor) -> Tensor:
-        """
-        :param X: shape[batch_size, 3], X[:,0] is elapsed time, X[:,1] is rating, X[:,2] is nth_today
-        :param state: shape[batch_size, 2], state[:,0] is stability, state[:,1] is difficulty
-        :return state:
-        """
-        if torch.equal(state, torch.zeros_like(state)):
-            keys = torch.tensor([1, 2, 3, 4], device=DEVICE)
-            keys = keys.view(1, -1).expand(X[:, 1].long().size(0), -1)
-            index = (X[:, 1].long().unsqueeze(1) == keys).nonzero(as_tuple=True)
-            # first learn, init memory states
-            new_s = torch.ones_like(state[:, 0], device=DEVICE)
-            new_s[index[0]] = self.w[index[1]]
-            new_d = self.init_d(X[:, 1])
-            new_d = new_d.clamp(1, 10)
-        else:
-            r = self.forgetting_curve(X[:, 0], state[:, 0], -self.w[20])
-            short_term = X[:, 0] < 1
-            success = X[:, 1] > 1
-            new_s = torch.where(
-                short_term,
-                self.stability_short_term(state, X[:, 1]),
-                torch.where(
-                    success,
-                    self.stability_after_success(state, r, X[:, 1]),
-                    self.stability_after_failure(state, r),
-                ),
-            )
-            new_d = self.next_d(state, X[:, 1])
-            new_d = new_d.clamp(1, 10)
-        new_s = new_s.clamp(S_MIN, 36500)
-        return torch.stack([new_s, new_d], dim=1)
-
-    def forward(
-        self, inputs: Tensor, state: Optional[Tensor] = None
-    ) -> tuple[Tensor, Tensor]:
-        """
-        :param inputs: shape[seq_len, batch_size, 3]
-        """
-        if state is None:
-            state = torch.zeros((inputs.shape[1], 2))
-        outputs = []
-        for X in inputs:
-            state = self.step(X, state)
-            outputs.append(state)
-        return torch.stack(outputs), state
-
-    def mean_reversion(self, init: Tensor, current: Tensor) -> Tensor:
-        return self.w[7] * init + (1 - self.w[7]) * current
-
-    def state_dict(self):
-        return list(
-            map(
-                lambda x: round(float(x), 4),
-                dict(self.named_parameters())["w"].data,
-            )
-        )
-
-
-class RNN(nn.Module):
-    # 39 params with default settings
-    lr: float = 4e-2
-    wd: float = 1e-5
-    n_epoch: int = 5
-
-    def __init__(self, state_dict=None):
-        super().__init__()
-        self.n_input = 2
-        self.n_hidden = 2
-        self.n_out = 1
-        self.n_layers = 1
-        if MODEL_NAME == "GRU":
-            self.rnn = nn.GRU(
-                input_size=self.n_input,
-                hidden_size=self.n_hidden,
-                num_layers=self.n_layers,
-            )
-            nn.init.orthogonal_(self.rnn.weight_ih_l0)
-            nn.init.orthogonal_(self.rnn.weight_hh_l0)
-            self.rnn.bias_ih_l0.data.fill_(0)
-            self.rnn.bias_hh_l0.data.fill_(0)
-        else:
-            self.rnn = nn.RNN(
-                input_size=self.n_input,
-                hidden_size=self.n_hidden,
-                num_layers=self.n_layers,
-            )
-
-        self.fc = nn.Linear(self.n_hidden, self.n_out)
-
-        if state_dict is not None:
-            self.load_state_dict(state_dict)
-        else:
-            try:
-                self.load_state_dict(
-                    torch.load(
-                        f"./pretrain/{FILE_NAME}_pretrain.pth",
-                        weights_only=True,
-                        map_location=DEVICE,
-                    )
-                )
-            except FileNotFoundError:
-                pass
-
-    def forward(self, x, hx=None):
-        x, h = self.rnn(x, hx=hx)
-        output = torch.exp(self.fc(x))
-        return output, h
-
-    def iter(
-        self,
-        sequences: Tensor,
-        delta_ts: Tensor,
-        seq_lens: Tensor,
-        real_batch_size: int,
-    ) -> dict[str, Tensor]:
-        outputs, _ = self.forward(sequences)
-        stabilities = outputs[
-            seq_lens - 1,
-            torch.arange(real_batch_size, device=DEVICE),
-            0,
-        ]
-        retentions = self.forgetting_curve(delta_ts, stabilities)
-        return {"retentions": retentions, "stabilities": stabilities}
-
-    def full_connect(self, h):
-        return self.fc(h)
-
-    def forgetting_curve(self, t, s):
-        return (1 + FACTOR * t / s) ** DECAY
-
-
-class ResBlock(torch.nn.Module):
-    def __init__(self, module):
-        super().__init__()
-        self.module = module
-
-    def forward(self, inputs):
-        return self.module(inputs) + inputs
-
-
-class RNNWrapper(torch.nn.Module):
-    def __init__(self, module):
-        super().__init__()
-        self.module = module
-
-    def forward(self, inputs):
-        outputs, _ = self.module(inputs)
-        return outputs
-
-
-class LSTM(nn.Module):
-    """
-    This model is trained with reptile_trainer.py, and was run with the flags
-    ['--short', '--secs', '--equalize_test_with_non_secs' '--processes 2']
-    It uses:
-    - same-day reviews as features
-    - fractional intervals
-    - the duration of each review as an input feature
-    - its own version of --recency
-    For prediction, it uses 'elapsed_days' for input to the forgetting curve.
-
-    This model with the default batch size (16384) uses a lot of memory.
-    If memory becomes a concern, use '--processes 1'.
-    Alternatively, reduce the batch size but the results would no longer be reproducible.
-
-    Just like with the GRU models, this model was trained on 100 users of the same dataset that it is tested on.
-    The effect on the resulting metrics is minor, but future work should be done to remove this influence.
-    """
-
-    def __init__(self, state_dict=None, input_mean=None, input_std=None):
-        super().__init__()
-        self.register_buffer(
-            "input_mean", torch.tensor(0.0) if input_mean is None else input_mean
-        )
-        self.register_buffer(
-            "input_std", torch.tensor(1.0) if input_std is None else input_std
-        )
-        self.n_input = 6
-        self.n_hidden = 20
-        self.n_curves = 3
-
-        self.process = nn.Sequential(
-            nn.Linear(self.n_input, self.n_hidden),
-            nn.SiLU(),
-            nn.LayerNorm((self.n_hidden,), bias=False),
-            nn.Linear(self.n_hidden, self.n_hidden),
-            nn.SiLU(),
-            ResBlock(
-                nn.Sequential(
-                    nn.LayerNorm((self.n_hidden,), bias=False),
-                    RNNWrapper(
-                        nn.LSTM(
-                            input_size=self.n_hidden,
-                            hidden_size=self.n_hidden,
-                            num_layers=1,
-                        )
-                    ),
-                )
-            ),
-            ResBlock(
-                nn.Sequential(
-                    nn.LayerNorm((self.n_hidden,)),
-                    RNNWrapper(
-                        nn.LSTM(
-                            input_size=self.n_hidden,
-                            hidden_size=self.n_hidden,
-                            num_layers=1,
-                        )
-                    ),
-                )
-            ),
-            ResBlock(
-                nn.Sequential(
-                    nn.LayerNorm((self.n_hidden,), bias=False),
-                    nn.Linear(self.n_hidden, self.n_hidden),
-                    nn.SiLU(),
-                    nn.LayerNorm((self.n_hidden,), bias=False),
-                    nn.Linear(self.n_hidden, self.n_hidden),
-                    nn.SiLU(),
-                )
-            ),
-            nn.LayerNorm((self.n_hidden,), bias=False),
-            nn.Linear(self.n_hidden, self.n_hidden),
-            nn.SiLU(),
-        )
-
-        for name, param in self.named_parameters():
-            if "weight_ih" in name:  # Input-to-hidden weights
-                nn.init.orthogonal_(param.data)
-            elif "weight_hh" in name:  # Hidden-to-hidden weights
-                nn.init.orthogonal_(param.data)
-            elif "bias_ih" in name:  # Biases
-                start_index = len(param.data) // 4
-                end_index = len(param.data) // 2
-                param.data[start_index:end_index].fill_(1.0)
-
-        self.w_fc = nn.Linear(self.n_hidden, self.n_curves)
-        self.s_fc = nn.Linear(self.n_hidden, self.n_curves)
-        self.d_fc = nn.Linear(self.n_hidden, self.n_curves)
-
-        if state_dict is not None:
-            self.load_state_dict(state_dict)
-        else:
-            try:
-                self.load_state_dict(
-                    torch.load(
-                        f"./pretrain/{FILE_NAME}_pretrain.pth",
-                        weights_only=True,
-                        map_location=DEVICE,
-                    )
-                )
-            except FileNotFoundError:
-                pass
-
-    def set_normalization_params(self, mean_i, std_i):
-        self.register_buffer("input_mean", mean_i)
-        self.register_buffer("input_std", std_i)
-
-    def forward(self, x_lni, hx=None):
-        x_delay, x_duration, x_rating = x_lni.split(1, dim=-1)
-        x_delay = torch.log(1e-5 + x_delay)
-        x_duration = torch.log(torch.clamp(x_duration, min=100, max=60000))
-        x_main = torch.cat([x_delay, x_duration], dim=-1)
-
-        x_main = (x_main - self.input_mean) / self.input_std
-
-        x_rating = torch.maximum(x_rating, torch.ones_like(x_rating))
-        x_rating = torch.nn.functional.one_hot(
-            x_rating.squeeze(-1).long() - 1, num_classes=4
-        ).float()
-        x = torch.cat([x_main, x_rating], dim=-1)
-        x_lnh = self.process(x)
-
-        w_lnh = torch.nn.functional.softmax(self.w_fc(x_lnh), dim=-1)
-        s_lnh = torch.exp(torch.clamp(self.s_fc(x_lnh), min=-25, max=25))
-        d_lnh = torch.exp(torch.clamp(self.d_fc(x_lnh), min=-25, max=25))
-        return w_lnh, s_lnh, d_lnh
-
-    def iter(
-        self,
-        sequences: Tensor,
-        delta_n: Tensor,
-        seq_lens: Tensor,
-        real_batch_size: int,
-    ) -> dict[str, Tensor]:
-        w_lnh, s_lnh, d_lnh = self.forward(sequences)
-        (_, n, h) = w_lnh.shape
-        delta_nh = delta_n.unsqueeze(-1).expand(n, h)
-        w_nh = w_lnh[seq_lens - 1, torch.arange(n, device=DEVICE)]
-        s_nh = s_lnh[seq_lens - 1, torch.arange(n, device=DEVICE)]
-        d_nh = d_lnh[seq_lens - 1, torch.arange(n, device=DEVICE)]
-        retentions = self.forgetting_curve(delta_nh, w_nh, s_nh, d_nh)
-        return {"retentions": retentions, "stabilities": s_nh}
-
-    def forgetting_curve(self, t_nh, w_nh, s_nh, d_nh):
-        return (1 - 1e-7) * (
-            torch.sum(w_nh * (1 + t_nh / (1e-7 + s_nh)) ** -d_nh, dim=-1)
-        )
-
-
-class GRU_P(nn.Module):
-    # 297 params with default settings
-    lr: float = 1e-2
-    wd: float = 1e-5
-    n_epoch: int = 16
-
-    def __init__(self, state_dict=None):
-        super().__init__()
-        self.n_input = 2
-        self.n_hidden = 8
-        self.n_out = 1
-        self.n_layers = 1
-        self.rnn = nn.GRU(
-            input_size=self.n_input,
-            hidden_size=self.n_hidden,
-            num_layers=self.n_layers,
-        )
-        nn.init.orthogonal_(self.rnn.weight_ih_l0)
-        nn.init.orthogonal_(self.rnn.weight_hh_l0)
-        self.rnn.bias_ih_l0.data.fill_(0)
-        self.rnn.bias_hh_l0.data.fill_(0)
-
-        self.fc = nn.Linear(self.n_hidden, self.n_out)
-
-        if state_dict is not None:
-            self.load_state_dict(state_dict)
-        else:
-            try:
-                self.load_state_dict(
-                    torch.load(
-                        f"./pretrain/{FILE_NAME}_pretrain.pth",
-                        weights_only=True,
-                        map_location=DEVICE,
-                    )
-                )
-            except FileNotFoundError:
-                pass
-
-    def forward(self, x, hx=None):
-        x, h = self.rnn(x, hx=hx)
-        output = torch.sigmoid(self.fc(x))
-        return output, h
-
-    def iter(
-        self,
-        sequences: Tensor,
-        delta_ts: Tensor,
-        seq_lens: Tensor,
-        real_batch_size: int,
-    ) -> dict[str, Tensor]:
-        outputs, _ = self.forward(sequences)
-        return {
-            "retentions": outputs[
-                seq_lens - 1, torch.arange(real_batch_size, device=DEVICE), 0
-            ]
-        }
-
-
-class Transformer(nn.Module):
-    # 127 params with default settings
-    lr: float = 4e-2
-    wd: float = 1e-5
-    n_epoch: int = 5
-
-    def __init__(self, state_dict=None):
-        super().__init__()
-        self.n_input = 2
-        self.n_hidden = 2
-        self.n_out = 1
-        self.n_layers = 1
-        self.transformer = nn.Transformer(
-            d_model=self.n_input,
-            nhead=self.n_input,
-            num_encoder_layers=self.n_layers,
-            num_decoder_layers=self.n_layers,
-            dim_feedforward=self.n_hidden,
-        )
-        self.fc = nn.Linear(self.n_input, self.n_out)
-
-        if state_dict is not None:
-            self.load_state_dict(state_dict)
-        else:
-            try:
-                self.load_state_dict(
-                    torch.load(
-                        f"./pretrain/{FILE_NAME}_pretrain.pth",
-                        weights_only=True,
-                        map_location=DEVICE,
-                    )
-                )
-            except FileNotFoundError:
-                pass
-
-    def forward(self, src):
-        tgt = torch.zeros(1, src.shape[1], self.n_input).to(device=DEVICE)
-        output = self.transformer(src, tgt)
-        output = self.fc(output)
-        output = torch.exp(output).repeat(src.shape[0], 1, 1)
-        return output, None
-
-    def iter(
-        self,
-        sequences: Tensor,
-        delta_ts: Tensor,
-        seq_lens: Tensor,
-        real_batch_size: int,
-    ) -> dict[str, Tensor]:
-        outputs, _ = self.forward(sequences)
-        stabilities = outputs[
-            seq_lens - 1,
-            torch.arange(real_batch_size, device=DEVICE),
-            0,
-        ]
-        retentions = self.forgetting_curve(delta_ts, stabilities)
-        return {"retentions": retentions, "stabilities": stabilities}
-
-    def forgetting_curve(self, t, s):
-        return (1 + FACTOR * t / s) ** DECAY
-
-
-class HLR(nn.Module):
-    # 3 params
-    init_w = [2.5819, -0.8674, 2.7245]
-    lr: float = 4e-2
-    wd: float = 1e-5
-    n_epoch: int = 5
-
-    def __init__(self, w: List[float] = init_w):
-        super().__init__()
-        self.n_input = 2
-        self.n_out = 1
-        self.fc = nn.Linear(self.n_input, self.n_out)
-
-        self.fc.weight = nn.Parameter(torch.tensor([w[:2]], dtype=torch.float32))
-        self.fc.bias = nn.Parameter(torch.tensor([w[2]], dtype=torch.float32))
-
-    def forward(self, x):
-        dp = self.fc(x)
-        return 2**dp
-
-    def iter(
-        self,
-        sequences: Tensor,
-        delta_ts: Tensor,
-        seq_lens: Tensor,
-        real_batch_size: int,
-    ) -> dict[str, Tensor]:
-        outputs = self.forward(sequences.transpose(0, 1))
-        stabilities = outputs.squeeze(1)
-        retentions = self.forgetting_curve(delta_ts, stabilities)
-        return {"retentions": retentions, "stabilities": stabilities}
-
-    def forgetting_curve(self, t, s):
-        return 0.5 ** (t / s)
-
-    def state_dict(self):
-        return (
-            self.fc.weight.data.view(-1).tolist() + self.fc.bias.data.view(-1).tolist()
-        )
-
-
-class ACT_RParameterClipper:
-    def __init__(self, frequency: int = 1):
-        self.frequency = frequency
-
-    def __call__(self, module):
-        if hasattr(module, "w"):
-            w = module.w.data
-            w[0] = w[0].clamp(0.001, 1)
-            w[1] = w[1].clamp(0.001, 1)
-            w[2] = w[2].clamp(0.001, 1)
-            w[3] = w[3].clamp_max(-0.001)
-            w[4] = w[4].clamp(0.001, 1)
-            module.w.data = w
-
-
-class ACT_R(nn.Module):
-    # 5 params
-    a = 0.176786766570677  # decay intercept
-    c = 0.216967308403809  # decay scale
-    s = 0.254893976981164  # noise
-    tau = -0.704205679427144  # threshold
-    h = 0.025  # interference scalar
-    init_w = [a, c, s, tau, h]
-    clipper = ACT_RParameterClipper()
-    lr: float = 4e-2
-    wd: float = 1e-5
-    n_epoch: int = 5
-
-    def __init__(self, w: List[float] = init_w):
-        super().__init__()
-        self.w = nn.Parameter(torch.tensor(w, dtype=torch.float32))
-
-    def forward(self, sp: Tensor):
-        """
-        :param inputs: shape[seq_len, batch_size, 1]
-        """
-        m = torch.zeros_like(sp, dtype=torch.float)
-        m[0] = -torch.inf
-        for i in range(1, len(sp)):
-            act = torch.log(
-                torch.sum(
-                    ((sp[i] - sp[0:i]) * 86400 * self.w[4]).clamp_min(1)
-                    ** (-(self.w[1] * torch.exp(m[0:i]) + self.w[0])),
-                    dim=0,
-                )
-            )
-            m[i] = act
-        return self.activation(m[1:])
-
-    def iter(
-        self,
-        sequences: Tensor,
-        delta_ts: Tensor,
-        seq_lens: Tensor,
-        real_batch_size: int,
-    ) -> dict[str, Tensor]:
-        outputs = self.forward(sequences)
-        return {
-            "retentions": outputs[
-                seq_lens - 2, torch.arange(real_batch_size, device=DEVICE), 0
-            ]
-        }
-
-    def activation(self, m):
-        return 1 / (1 + torch.exp((self.w[3] - m) / self.w[2]))
-
-    def state_dict(self):
-        return list(
-            map(
-                lambda x: round(float(x), 4),
-                dict(self.named_parameters())["w"].data,
-            )
-        )
-
-
-class DASH(nn.Module):
-    # 9 params
-    if SHORT_TERM:
-        init_w = [
-            -0.1766,
-            0.4483,
-            -0.3618,
-            0.5953,
-            -0.5104,
-            0.8609,
-            -0.3643,
-            0.6447,
-            1.2815,
-        ]
-    else:
-        init_w = (
-            [0.2024, 0.5967, 0.1255, 0.6039, -0.1485, 0.572, 0.0933, 0.4801, 0.787]
-            if "MCM" not in MODEL_NAME
-            else [0.2783, 0.8131, 0.4252, 1.0056, -0.1527, 0.6455, 0.1409, 0.669, 0.843]
-        )
-    lr: float = 4e-2
-    wd: float = 1e-5
-    n_epoch: int = 5
-
-    def __init__(self, w: List[float] = init_w):
-        super(DASH, self).__init__()
-        self.fc = nn.Linear(8, 1)
-        self.sigmoid = nn.Sigmoid()
-
-        self.fc.weight = nn.Parameter(torch.tensor([w[:8]], dtype=torch.float32))
-        self.fc.bias = nn.Parameter(torch.tensor([w[8]], dtype=torch.float32))
-
-    def forward(self, x):
-        x = torch.log(x + 1)
-        x = self.fc(x)
-        x = self.sigmoid(x)
-        return x
-
-    def iter(
-        self,
-        sequences: Tensor,
-        delta_ts: Tensor,
-        seq_lens: Tensor,
-        real_batch_size: int,
-    ) -> dict[str, Tensor]:
-        outputs = self.forward(sequences.transpose(0, 1))
-        return {"retentions": outputs.squeeze(1)}
-
-    def state_dict(self):
-        return (
-            self.fc.weight.data.view(-1).tolist() + self.fc.bias.data.view(-1).tolist()
-        )
-
-
-class DASH_ACTRParameterClipper:
-    def __init__(self, frequency: int = 1):
-        self.frequency = frequency
-
-    def __call__(self, module):
-        if hasattr(module, "w"):
-            w = module.w.data
-            w[0] = w[0].clamp_min(0.001)
-            w[1] = w[1].clamp_min(0.001)
-            module.w.data = w
-
-
-class DASH_ACTR(nn.Module):
-    # 5 params
-    init_w = [1.4164, 0.516, -0.0564, 1.9223, 1.0549]
-    clipper = DASH_ACTRParameterClipper()
-    lr: float = 4e-2
-    wd: float = 1e-5
-    n_epoch: int = 5
-
-    def __init__(self, w=init_w):
-        super(DASH_ACTR, self).__init__()
-        self.w = nn.Parameter(torch.tensor(w, dtype=torch.float32))
-        self.sigmoid = nn.Sigmoid()
-
-    def forward(self, inputs):
-        """
-        :param inputs: shape[seq_len, batch_size, 2], 2 means r and t
-        """
-        inputs[:, :, 1] = inputs[:, :, 1].clamp_min(0.1)
-        retentions = self.sigmoid(
-            self.w[0]
-            * torch.log(
-                1
-                + torch.sum(
-                    torch.where(
-                        inputs[:, :, 1] == 0.1, 0, inputs[:, :, 1] ** -self.w[1]
-                    )
-                    * torch.where(inputs[:, :, 0] == 0, self.w[2], self.w[3]),
-                    dim=0,
-                ).clamp_min(0)
-            )
-            + self.w[4]
-        )
-        return retentions
-
-    def iter(
-        self,
-        sequences: Tensor,
-        delta_ts: Tensor,
-        seq_lens: Tensor,
-        real_batch_size: int,
-    ) -> dict[str, Tensor]:
-        outputs = self.forward(sequences)
-        return {"retentions": outputs}
-
-    def state_dict(self):
-        return list(
-            map(
-                lambda x: round(float(x), 4),
-                dict(self.named_parameters())["w"].data,
-            )
-        )
-
-
-class NN_17ParameterClipper:
-    def __init__(self, frequency: int = 1):
-        self.frequency = frequency
-
-    def __call__(self, module):
-        if hasattr(module, "S0"):
-            w = module.S0.data
-            w[0] = w[0].clamp(S_MIN, INIT_S_MAX)
-            w[1] = w[1].clamp(S_MIN, INIT_S_MAX)
-            w[2] = w[2].clamp(S_MIN, INIT_S_MAX)
-            w[3] = w[3].clamp(S_MIN, INIT_S_MAX)
-            module.S0.data = w
-
-        if hasattr(module, "D0"):
-            w = module.D0.data
-            w[0] = w[0].clamp(0, 1)
-            w[1] = w[1].clamp(0, 1)
-            w[2] = w[2].clamp(0, 1)
-            w[3] = w[3].clamp(0, 1)
-            module.D0.data = w
-
-        if hasattr(module, "sinc_w"):
-            w = module.sinc_w.data
-            w[0] = w[0].clamp(-5, 5)
-            w[1] = w[1].clamp(0, 1)
-            w[2] = w[2].clamp(-5, 5)
-            module.sinc_w.data = w
-
-
-def exp_activ(input):
-    return torch.exp(-input).clamp(0.0001, 0.9999)
-
-
-class ExpActivation(nn.Module):
-    def __init__(self):
-        super().__init__()  # init the base class
-
-    def forward(self, input):
-        return exp_activ(input)
-
-
-class NN_17(nn.Module):
-    # 39 params
-    init_s = [1, 2.5, 4.5, 10]
-    init_d = [1, 0.72, 0.07, 0.05]
-    w = [1.26, 0.0, 0.67]
-    clipper = NN_17ParameterClipper()
-    lr: float = 4e-2
-    wd: float = 1e-5
-    n_epoch: int = 5
-
-    def __init__(self, state_dict=None) -> None:
-        super(NN_17, self).__init__()
-        self.hidden_size = 1
-        self.S0 = nn.Parameter(
-            torch.tensor(
-                self.init_s,
-                dtype=torch.float32,
-            )
-        )
-        self.D0 = nn.Parameter(
-            torch.tensor(
-                self.init_d,
-                dtype=torch.float32,
-            )
-        )
-        self.sinc_w = nn.Parameter(
-            torch.tensor(
-                self.w,
-                dtype=torch.float32,
-            )
-        )
-        self.rw = nn.Sequential(
-            nn.Linear(3, self.hidden_size),
-            nn.Mish(),
-            nn.Linear(self.hidden_size, 1),
-            # nn.Sigmoid()
-            nn.Softplus(),  # make sure that the input for ExpActivation() is >=0
-            ExpActivation(),
-        )
-        self.next_d = nn.Sequential(
-            nn.Linear(3, self.hidden_size),
-            nn.Mish(),
-            nn.Linear(self.hidden_size, 1),
-            nn.Sigmoid(),
-        )
-        self.pls = nn.Sequential(
-            nn.Linear(2, self.hidden_size),
-            nn.Mish(),
-            nn.Linear(self.hidden_size, 1),
-            nn.Softplus(),
-        )
-        self.sinc = nn.Sequential(
-            nn.Linear(3, self.hidden_size),
-            nn.Mish(),
-            nn.Linear(self.hidden_size, 1),
-            nn.Softplus(),
-        )
-        self.best_sinc = nn.Sequential(
-            nn.Linear(2, self.hidden_size),
-            nn.Mish(),
-            nn.Linear(self.hidden_size, 1),
-            nn.Softplus(),
-        )
-
-        if state_dict is not None:
-            self.load_state_dict(state_dict)
-        else:
-            try:
-                self.load_state_dict(
-                    torch.load(
-                        f"./pretrain/{FILE_NAME}_pretrain.pth",
-                        weights_only=True,
-                        map_location=DEVICE,
-                    )
-                )
-            except FileNotFoundError:
-                pass
-
-    def forward(self, inputs):
-        state = torch.ones((inputs.shape[1], 2), device=DEVICE)
-        outputs = []
-        for X in inputs:
-            state = self.step(X, state)
-            outputs.append(state)
-        return torch.stack(outputs), state
-
-    def iter(
-        self,
-        sequences: Tensor,
-        delta_ts: Tensor,
-        seq_lens: Tensor,
-        real_batch_size: int,
-    ) -> dict[str, Tensor]:
-        outputs, _ = self.forward(sequences)
-        stabilities = outputs[
-            seq_lens - 1,
-            torch.arange(real_batch_size, device=DEVICE),
-            0,
-        ]
-        difficulties = outputs[
-            seq_lens - 1,
-            torch.arange(real_batch_size, device=DEVICE),
-            1,
-        ]
-        theoretical_r = self.forgetting_curve(delta_ts, stabilities)
-        retentions = self.rw(
-            torch.stack([difficulties, stabilities, theoretical_r], dim=1)
-        ).squeeze(1)
-        return {"retentions": retentions, "stabilities": stabilities}
-
-    def step(self, X, state):
-        """
-        :param input: shape[batch_size, 3]
-            input[:,0] is elapsed time
-            input[:,1] is rating
-            input[:,2] is lapses
-        :param state: shape[batch_size, 2]
-            state[:,0] is stability
-            state[:,1] is difficulty
-        :return state:
-        """
-        delta_t = X[:, 0].unsqueeze(1)
-        rating = X[:, 1].unsqueeze(1)
-        lapses = X[:, 2].unsqueeze(1)
-
-        if torch.equal(state, torch.ones_like(state)):
-            # first review
-            keys = torch.tensor([1, 2, 3, 4], device=DEVICE)
-            keys = keys.view(1, -1).expand(X[:, 1].long().size(0), -1)
-            index = (X[:, 1].long().unsqueeze(1) == keys).nonzero(as_tuple=True)
-            new_s = torch.zeros_like(state[:, 0])
-            new_s[index[0]] = self.S0[index[1]]
-            new_s = new_s.unsqueeze(1)
-            new_d = torch.zeros_like(state[:, 1])
-            new_d[index[0]] = self.D0[index[1]]
-            new_d = new_d.unsqueeze(1)
-        else:
-            last_s = state[:, 0].unsqueeze(1)
-            last_d = state[:, 1].unsqueeze(1)
-
-            # Theoretical R
-            rt = self.forgetting_curve(delta_t, last_s)
-            rt = rt.clamp(0.0001, 0.9999)
-
-            # Rw
-            rw_input = torch.concat([last_d, last_s, rt], dim=1)
-            rw = self.rw(rw_input)
-            rw = rw.clamp(0.0001, 0.9999)
-
-            # S that corresponds to Rw
-            sr = self.inverse_forgetting_curve(rw, delta_t)
-            sr = sr.clamp(S_MIN, S_MAX)
-
-            # Difficulty
-            next_d_input = torch.concat([last_d, rw, rating], dim=1)
-            new_d = self.next_d(next_d_input)
-
-            # Post-lapse stability
-            pls_input = torch.concat([rw, lapses], dim=1)
-            pls = self.pls(pls_input)
-            pls = pls.clamp(S_MIN, S_MAX)
-
-            # SInc
-            sinc_t = 1 + torch.exp(self.sinc_w[0]) * (5 * (1 - new_d) + 1) * torch.pow(
-                sr, -self.sinc_w[1]
-            ) * torch.exp(-rw * self.sinc_w[2])
-
-            sinc_input = torch.concat([new_d, sr, rw], dim=1)
-            sinc_nn = 1 + self.sinc(sinc_input)
-            best_sinc_input = torch.concat([sinc_t, sinc_nn], dim=1)
-            best_sinc = 1 + self.best_sinc(best_sinc_input)
-            best_sinc.clamp(1, 100)
-
-            new_s = torch.where(
-                rating > 1,
-                sr * best_sinc,
-                pls,
-            )
-
-        new_s = new_s.clamp(S_MIN, S_MAX)
-        next_state = torch.concat([new_s, new_d], dim=1)
-        return next_state
-
-    def forgetting_curve(self, t, s):
-        return 0.9 ** (t / s)
-
-    def inverse_forgetting_curve(self, r: Tensor, t: Tensor) -> Tensor:
-        log_09 = -0.10536051565782628
-        return log_09 / torch.log(r) * t
-
-
-class SM2ParameterClipper:
-    def __init__(self, frequency: int = 1):
-        self.frequency = frequency
-
-    def __call__(self, module):
-        if hasattr(module, "w"):
-            w = module.w.data
-            w[0] = w[0].clamp(S_MIN, S_MAX)
-            w[1] = w[1].clamp(S_MIN, S_MAX)
-            w[2] = w[2].clamp(1.3, 10.0)
-            w[3] = w[3].clamp(0, None)
-            w[4] = w[4].clamp(5, None)
-            module.w.data = w
-
-
-class SM2(nn.Module):
-    # 6 params
-    init_w = [1, 6, 2.5, 0.02, 7, 0.18]
-    clipper = SM2ParameterClipper()
-    lr: float = 4e-2
-    wd: float = 1e-5
-    n_epoch: int = 5
-
-    def __init__(self, w: List[float] = init_w):
-        super(SM2, self).__init__()
-        self.w = nn.Parameter(torch.tensor(w, dtype=torch.float32))
-
-    def forward(self, inputs):
-        """
-        :param inputs: shape[seq_len, batch_size, 2]
-        """
-        state = torch.zeros((inputs.shape[1], 3))  # [ivl, ef, reps]
-        state[:, 1] = self.w[2]
-        outputs = []
-        for X in inputs:
-            state = self.step(X, state)
-            outputs.append(state)
-        return torch.stack(outputs), state
-
-    def iter(
-        self,
-        sequences: Tensor,
-        delta_ts: Tensor,
-        seq_lens: Tensor,
-        real_batch_size: int,
-    ) -> dict[str, Tensor]:
-        outputs, _ = self.forward(sequences)
-        stabilities = outputs[
-            seq_lens - 1,
-            torch.arange(real_batch_size, device=DEVICE),
-            0,
-        ]
-        retentions = self.forgetting_curve(delta_ts, stabilities)
-        return {"retentions": retentions, "stabilities": stabilities}
-
-    def step(self, X: Tensor, state: Tensor) -> Tensor:
-        """
-        :param X: shape[batch_size, 2], X[:,0] is elapsed time, X[:,1] is rating
-        :param state: shape[batch_size, 3], state[:,0] is ivl, state[:,1] is ef, state[:,2] is reps
-        :return state: shape[batch_size, 3], [new_ivl, new_ef, new_reps]
-        """
-        rating = X[:, 1]
-        ivl = state[:, 0]
-        ef = state[:, 1]
-        reps = state[:, 2]
-        success = rating > 1
-
-        new_reps = torch.where(success, reps + 1, torch.ones_like(reps))
-        new_ivl = torch.where(
-            new_reps == 1,
-            self.w[0] * torch.ones_like(ivl),
-            torch.where(
-                new_reps == 2,
-                self.w[1] * torch.ones_like(ivl),
-                ivl * ef,
-            ),
-        )
-        q = rating + 1  # 1-4 -> 2-5
-        # EF':=EF+(0.1-(5-q)*(0.08+(5-q)*0.02))
-        # -> EF - 0.02 * (q-7) ^ 2 + 0.18
-        new_ef = ef - self.w[3] * (q - self.w[4]) ** 2 + self.w[5]
-        new_ivl = new_ivl.clamp(S_MIN, S_MAX)
-        new_ef = new_ef.clamp(1.3, 10.0)
-        return torch.stack([new_ivl, new_ef, new_reps], dim=1)
-
-    def forgetting_curve(self, t, s):
-        return 0.9 ** (t / s)
-
-    def state_dict(self):
-        return list(
-            map(
-                lambda x: round(float(x), 4),
-                dict(self.named_parameters())["w"].data,
-            )
-        )
-
-
-class AnkiParameterClipper:
-    def __init__(self, frequency: int = 1):
-        self.frequency = frequency
-
-    def __call__(self, module):
-        if hasattr(module, "w"):
-            w = module.w.data
-            # based on limits in Anki 24.11
-            w[0] = w[0].clamp(1, 9999)
-            w[1] = w[1].clamp(1, 9999)
-            w[2] = w[2].clamp(1.31, 5.0)
-            w[3] = w[3].clamp(1, 5)
-            w[4] = w[4].clamp(0.5, 1.3)
-            w[5] = w[5].clamp(0, 1)
-            w[6] = w[6].clamp(0.5, 2)
-            module.w.data = w
-
-
-class Anki(nn.Module):
-    # 7 params
-    init_w = [
-        1,  # graduating interval
-        4,  # easy interval
-        2.5,  # starting ease
-        1.3,  # easy bonus
-        1.2,  # hard interval
-        0,  # new interval
-        1,  # interval multiplier
-    ]
-    clipper = AnkiParameterClipper()
-    lr: float = 4e-2
-    wd: float = 1e-5
-    n_epoch: int = 5
-
-    def __init__(self, w: List[float] = init_w):
-        super(Anki, self).__init__()
-        self.w = nn.Parameter(torch.tensor(w, dtype=torch.float32))
-
-    def forgetting_curve(self, t, s):
-        return 0.9 ** (t / s)
-
-    def passing_early_review_intervals(self, rating, ease, ivl, days_late):
-        elapsed = ivl + days_late
-        return torch.where(
-            rating == 2,
-            torch.max(elapsed * self.w[4], ivl * self.w[4] / 2),
-            torch.where(
-                rating == 4,
-                torch.max(elapsed * ease, ivl),
-                torch.max(elapsed * ease, ivl) * (self.w[3] - (self.w[3] - 1) / 2),
-            ),
-        )
-
-    def passing_nonearly_review_intervals(self, rating, ease, ivl, days_late):
-        return torch.where(
-            rating == 2,
-            ivl * self.w[4],
-            torch.where(
-                rating == 4,
-                (ivl + days_late / 2) * ease,
-                (ivl + days_late) * ease * self.w[3],
-            ),
-        )
-
-    def step(self, X: Tensor, state: Tensor) -> Tensor:
-        """
-        :param X: shape[batch_size, 2], X[:,0] is elapsed time, X[:,1] is rating
-        :param state: shape[batch_size, 2], state[:,0] is interval, state[:,1] is ease
-        :return state:
-        """
-        rating = X[:, 1]
-        if torch.equal(state, torch.zeros_like(state)):
-            # first learn, init memory states
-            new_ivl = torch.where(rating < 4, self.w[0], self.w[1])
-            new_ease = torch.ones_like(new_ivl) * self.w[2]
-        else:
-            ivl = state[:, 0]
-            ease = state[:, 1]
-            delta_t = X[:, 0]
-            days_late = delta_t - ivl
-            new_ivl = torch.where(
-                rating == 1,
-                ivl * self.w[5],
-                torch.where(
-                    days_late < 0,
-                    self.passing_early_review_intervals(rating, ease, ivl, days_late),
-                    self.passing_nonearly_review_intervals(
-                        rating, ease, ivl, days_late
-                    ),
-                )
-                * self.w[6],
-            )
-            new_ease = torch.where(
-                rating == 1,
-                ease - 0.2,
-                torch.where(
-                    rating == 2,
-                    ease - 0.15,
-                    torch.where(rating == 4, ease + 0.15, ease),
-                ),
-            )
-        new_ease = new_ease.clamp(1.3, 5.5)
-        new_ivl = torch.max(nn.functional.leaky_relu(new_ivl - 1) + 1, new_ivl).clamp(
-            S_MIN, S_MAX
-        )
-        return torch.stack([new_ivl, new_ease], dim=1)
-
-    def forward(
-        self, inputs: Tensor, state: Optional[Tensor] = None
-    ) -> tuple[Tensor, Tensor]:
-        """
-        :param inputs: shape[seq_len, batch_size, 2]
-        """
-        if state is None:
-            state = torch.zeros((inputs.shape[1], 2))
-        outputs = []
-        for X in inputs:
-            state = self.step(X, state)
-            outputs.append(state)
-        return torch.stack(outputs), state
-
-    def iter(
-        self,
-        sequences: Tensor,
-        delta_ts: Tensor,
-        seq_lens: Tensor,
-        real_batch_size: int,
-    ) -> dict[str, Tensor]:
-        outputs, _ = self.forward(sequences)
-        intervals = outputs[
-            seq_lens - 1,
-            torch.arange(real_batch_size, device=DEVICE),
-            0,
-        ]
-        retentions = self.forgetting_curve(delta_ts, intervals)
-        return {"retentions": retentions, "intervals": intervals}
-
-    def state_dict(self):
-        return list(
-            map(
-                lambda x: round(float(x), 4),
-                dict(self.named_parameters())["w"].data,
-            )
-        )
-
-
-def sm2(r_history):
-    ivl = 0
-    ef = 2.5
-    reps = 0
-    for rating in r_history.split(","):
-        rating = int(rating) + 1
-        if rating > 2:
-            if reps == 0:
-                ivl = 1
-                reps = 1
-            elif reps == 1:
-                ivl = 6
-                reps = 2
-            else:
-                ivl = ivl * ef
-                reps += 1
-        else:
-            ivl = 1
-            reps = 0
-        ef = max(1.3, ef + (0.1 - (5 - rating) * (0.08 + (5 - rating) * 0.02)))
-        ivl = min(max(1, round(ivl + 0.01)), S_MAX)
-    return float(ivl)
-
-
-def ebisu_v2(sequence):
-    init_ivl = 512
-    alpha = 0.2
-    beta = 0.2
-    model = ebisu.defaultModel(init_ivl, alpha, beta)
-    for delta_t, rating in sequence:
-        model = ebisu.updateRecall(
-            model, successes=1 if rating > 1 else 0, total=1, tnow=max(delta_t, 0.001)
-        )
-    return model
-
-
-def iter(model, batch):
-=======
 def iter(
     model: BaseModel, batch: tuple[Tensor, Tensor, Tensor, Tensor, Tensor]
 ) -> dict[str, Tensor]:
->>>>>>> ed64351d
     sequences, delta_ts, labels, seq_lens, weights = batch
     real_batch_size = seq_lens.shape[0]
     result = {"labels": labels, "weights": weights}
@@ -1869,7 +318,6 @@
     return stats, raw
 
 
-<<<<<<< HEAD
 def create_features_helper(df, model_name, secs_ivl=SECS_IVL):
     df["review_th"] = range(1, df.shape[0] + 1)
     df["nth_today"] = df.groupby("day_offset").cumcount() + 1
@@ -2178,12 +626,11 @@
             df_secs[f"{split_i}_test"] = df_secs["review_th"].isin(
                 non_secs_test_set["review_th"]
             )
-=======
+
 @catch_exceptions
 def process(user_id: int) -> tuple[dict, Optional[dict]]:
     """Main processing function for all models."""
     plt.close("all")
->>>>>>> ed64351d
 
     # Load data once for all models
     data_loader = UserDataLoader(config)
