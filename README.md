# FSRS Benchmark

## Introduction

Spaced repetition algorithms are computer programs designed to help people schedule reviews of flashcards. A good spaced repetition algorithm helps you remember things more efficiently. Instead of cramming all at once, it spreads out your study sessions over time. To make this efficient, these algorithms try to understand how your memory works. They aim to predict when you're likely to forget something, so they can schedule a review just in time.

This benchmark is a tool to test how well different algorithms do at predicting your memory. It compares several algorithms to see which ones give the most accurate predictions.

## Dataset

The dataset for the FSRS benchmark comes from 20 thousand people who use Anki, a flashcard app. In total, this dataset contains information about ~1.5 billion reviews of flashcards. If you would like to obtain the full dataset, please contact [Damien Elmes](https://github.com/dae), the main Anki developer.

## Evaluation

### Data Split

In the FSRS benchmark, we use a tool called `TimeSeriesSplit`. This is part of the [sklearn](https://scikit-learn.org/) library used for machine learning. The tool helps us split the data by time: older reviews are used for training and newer reviews for testing. That way, we don't accidentally cheat by giving the algorithm future information it shouldn't have. In practice, we use past study sessions to predict future ones. This makes `TimeSeriesSplit` a good fit for our benchmark.

Note: TimeSeriesSplit will remove the first split from evaluation. This is because the first split is used for training, and we don't want to evaluate the algorithm on the same data it was trained on.

### Metrics

We use two metrics in the FSRS benchmark to evaluate how well these algorithms work: log loss and a custom RMSE that we call RMSE (bins).

- Log Loss (also known as Binary Cross Entropy): Utilized primarily for its applicability in binary classification problems, log loss serves as a measure of the discrepancies between predicted probabilities of recall and review outcomes (1 or 0). It quantifies how well the algorithm approximates the true recall probabilities, making it an important metric for model evaluation in spaced repetition systems.
- Weighted Root Mean Square Error in Bins (RMSE (bins)): This is a metric engineered for the FSRS benchmark. In this approach, predictions and review outcomes are grouped into bins according to the predicted probabilities of recall. Within each bin, the squared difference between the average predicted probability of recall and the average recall rate is calculated. These values are then weighted according to the sample size in each bin, and then the final weighted root mean square error is calculated. This metric provides a nuanced understanding of model performance across different probability ranges.

Smaller is better. If you are unsure what metric to look at, look at RMSE (bins). That value can be interpreted as "the average difference between the predicted probability of recalling a card and the measured probability". For example, if RMSE (bins)=0.05, it means that that algorithm is, on average, wrong by 5% when predicting the probability of recall.

### Models

- FSRS v3: the first version of the FSRS algorithm that people actually used.
- FSRS v4: the upgraded version of FSRS, made better with help from the community.
- FSRS-4.5: the minorly improved version based on FSRS v4. The shape of the forgetting curve has been changed. This benchmark also includes FSRS-4.5 with default parameters (which have been obtained by running FSRS-4.5 on all 20 thousand collections) and FSRS-4.5 where only the first 4 parameters (values of initial stability after the first review) are optimized and the rest are set to default.
- FSRS rs: the Rust port of FSRS v4, it's simplified due to the limitations of the Rust-based deep learning framework. See also: https://github.com/open-spaced-repetition/fsrs-rs
- LSTM: a type of neural network that's often used for making predictions based on a sequence of data. It's a classic in the field of machine learning for time-related tasks.
- HLR: the model proposed by Duolingo. Its full name is Half-Life Regression, for more details, you can read the paper [here](https://github.com/duolingo/halflife-regression).
- SM-2: one of the early algorithms used by SuperMemo, the first spaced repetition software. It was developed more than 30 years ago, and it's still popular today. [Anki's default algorithm is based on SM-2](https://faqs.ankiweb.net/what-spaced-repetition-algorithm.html), [Mnemosyne](https://mnemosyne-proj.org/principles.php) also uses it.

For more details about the FSRS algorithm, read this wiki page: [The Algorithm](https://github.com/open-spaced-repetition/fsrs4anki/wiki/The-Algorithm).

## Result

Total number of users: 19,990.

Total number of reviews for evaluation: 708,151,820.

The following tables represent the weighted means and the 99% confidence intervals. The best result is highlighted in **bold**. The rightmost column shows the number of optimizable (trainable) parameters. If a parameter is a constant, it is not included.

### Weighted by number of reviews

<<<<<<< HEAD
| Algorithm | Log Loss | RMSE (bins) | Parameters |
| --- | --- | --- | --- |
| **FSRS-4.5** | **0.32±0.006** | **0.043±0.0010** | 17 |
| FSRS rs | 0.33±0.006 | 0.046±0.0011 | 17 |
| FSRS v4 | 0.33±0.006 | 0.052±0.0014 | 17 |
| FSRS-4.5 (only pretrain) | 0.34±0.006 | 0.065±0.0018 | 4 |
| FSRS v3 | 0.36±0.007 | 0.068±0.0016 | 13 |
| LSTM | 0.37±0.007 | 0.075±0.0017 | 489 |
| FSRS-4.5 (default parameters) | 0.35±0.006 | 0.076±0.0020 | 0 |
| SM-2 | 0.54±0.012 | 0.170±0.0031 | 0 |
| HLR | 0.70±0.017 | 0.193±0.0046 | 3 |

### Weighted by ln(number of reviews)

| Algorithm | Log Loss | RMSE (bins) | Parameters |
| --- | --- | --- | --- |
| **FSRS-4.5** | **0.346±0.0030** | **0.063±0.0008** | 17 |
| FSRS rs | 0.350±0.0031 | 0.066±0.0008 | 17 |
| FSRS v4 | 0.354±0.0033 | 0.074±0.0009 | 17 |
| FSRS-4.5 (only pretrain) | 0.361±0.0032 | 0.079±0.0009 | 4 |
| FSRS-4.5 (default parameters) | 0.376±0.0033 | 0.095±0.0011 | 0 |
| FSRS v3 | 0.416±0.0043 | 0.104±0.0014 | 13 |
| LSTM | 0.50±0.007 | 0.137±0.0018 | 489 |
| SM-2 | 0.68±0.011 | 0.210±0.0020 | 0 |
| HLR | 2.03±0.045 | 0.391±0.0040 | 3 |
=======
| Algorithm | Log Loss | RMSE (bins) |
| --- | --- | --- |
| **FSRS-4.5** | **0.32±0.006** | **0.043±0.0010** |
| FSRS rs | 0.33±0.006 | 0.046±0.0011 |
| FSRS v4 | 0.33±0.006 | 0.052±0.0014 |
| FSRS-4.5 (only pretrain) | 0.34±0.006 | 0.065±0.0018 |
| FSRS v3 | 0.36±0.007 | 0.068±0.0016 |
| LSTM | 0.37±0.007 | 0.075±0.0017 |
| FSRS-4.5 (default parameters) | 0.35±0.006 | 0.076±0.0020 |
| SM-2 | 0.54±0.012 | 0.170±0.0031 |
| Transformer | 0.56±0.018 | 0.182±0.0045 |
| HLR | 0.70±0.017 | 0.193±0.0046 |

### Weighted by ln(number of reviews)

| Algorithm | Log Loss | RMSE (bins) |
| --- | --- | --- |
| **FSRS-4.5** | **0.346±0.0030** | **0.063±0.0008** |
| FSRS rs | 0.350±0.0031 | 0.066±0.0008 |
| FSRS v4 | 0.354±0.0033 | 0.074±0.0009 |
| FSRS-4.5 (only pretrain) | 0.361±0.0032 | 0.079±0.0009 |
| FSRS-4.5 (default parameters) | 0.376±0.0033 | 0.095±0.0011 |
| FSRS v3 | 0.416±0.0043 | 0.104±0.0014 |
| LSTM | 0.50±0.007 | 0.137±0.0018 |
| Transformer | 0.56±0.008 | 0.181±0.0018 |
| SM-2 | 0.68±0.011 | 0.210±0.0020 |
| HLR | 2.03±0.045 | 0.391±0.0040 |
>>>>>>> 073a9e17

The image below shows the p-values obtained by running the Wilcoxon signed-rank test on the RMSE (bins) of all pairs of algorithms. Red means that the row algorithm performs worse than the corresponding column algorithm, and green means that the row algorithm performs better than the corresponding column algorithm. The top row is green because FSRS-4.5 outperforms all other algorithms; the bottom row is red because HLR performs worse than any other algorithm.

All p-values are extremely small, many orders of magnitude smaller than 0.01. Of course, p-values this low beg the question, "Can we even trust these values?". `scipy.stats.wilcoxon` itself uses an approximation for n>50, and our modified implementation uses an approximation to return the log10(p-value) rather than the p-value itself, to avoid the limitations of 64-bit floating point numbers. So it's an approximation of an approximation. But more importantly, this test is not weighted, meaning that it doesn't take into account the fact that RMSE (bins) depends on the number of reviews.
Overall, these p-values can be trusted on a qualitative (but not quantitative) level, in other words, we can be sure that all of our algorithms perform differently and that no two algorithms perform exactly the same.

![Wilcoxon, 19854 collections](./plots/Wilcoxon-19990-collections.png)

## Median Parameters

FSRS-4.5:

```
0.5701, 1.4436, 4.1386, 10.9355,
5.1377, 1.225, 0.8735, 0.0375,
1.647, 0.1361, 1.0293,
2.1111, 0.0864, 0.323, 1.4188,
0.219, 2.8467
```

FSRS rs:

```
0.5612, 1.4166, 4.1698, 11.2266,
5.1274, 1.1907, 0.8412, 0.0654,
1.6634, 0.147, 1.0075,
2.1539, 0.0764, 0.3215, 1.4171,
0.2403, 2.9212
```

## Comparisons with SuperMemo 15/16/17

Please go to:
- [fsrs-vs-sm15](https://github.com/open-spaced-repetition/fsrs-vs-sm15)
- [fsrs-vs-sm17](https://github.com/open-spaced-repetition/fsrs-vs-sm17)


## Run the benchmark

### Requirements

Dataset (tiny): https://github.com/open-spaced-repetition/fsrs-benchmark/issues/28#issuecomment-1876196288

Dependencies:

```bash
pip install -r requirements.txt
```

### Commands

FSRS-4.5:

```bash
python script.py
```

FSRS-4.5 with default parameters:

```bash
DRY_RUN=1 python script.py
```

FSRS-rs:

```bash
FSRS_RS=1 FSRS_NO_OUTLIER=1 PYTHONPATH=~/Codes/anki/out/pylib:~/Codes/anki/pylib python script.py
```

> Please change the `PYTHONPATH` variable to the path of your Anki source code.

FSRSv4/FSRSv3/HLR/LSTM/SM2:

```bash
MODEL=FSRSv4 python other.py
```

> Please change the `MODEL` variable to `FSRSv3`, `HLR`, `LSTM`, or `SM2` to run the corresponding model.

Dev model in fsrs-optimizer:

```bash
DEV_MODE=1 python script.py
```

> Please place the fsrs-optimizer repository in the same directory as this repository.<|MERGE_RESOLUTION|>--- conflicted
+++ resolved
@@ -49,9 +49,8 @@
 
 ### Weighted by number of reviews
 
-<<<<<<< HEAD
 | Algorithm | Log Loss | RMSE (bins) | Parameters |
-| --- | --- | --- | --- |
+| --- | --- | --- |
 | **FSRS-4.5** | **0.32±0.006** | **0.043±0.0010** | 17 |
 | FSRS rs | 0.33±0.006 | 0.046±0.0011 | 17 |
 | FSRS v4 | 0.33±0.006 | 0.052±0.0014 | 17 |
@@ -60,12 +59,13 @@
 | LSTM | 0.37±0.007 | 0.075±0.0017 | 489 |
 | FSRS-4.5 (default parameters) | 0.35±0.006 | 0.076±0.0020 | 0 |
 | SM-2 | 0.54±0.012 | 0.170±0.0031 | 0 |
+| Transformer | 0.56±0.018 | 0.182±0.0045 | 622 |
 | HLR | 0.70±0.017 | 0.193±0.0046 | 3 |
 
 ### Weighted by ln(number of reviews)
 
-| Algorithm | Log Loss | RMSE (bins) | Parameters |
-| --- | --- | --- | --- |
+| Algorithm | Log Loss | RMSE (bins) |
+| --- | --- | --- |
 | **FSRS-4.5** | **0.346±0.0030** | **0.063±0.0008** | 17 |
 | FSRS rs | 0.350±0.0031 | 0.066±0.0008 | 17 |
 | FSRS v4 | 0.354±0.0033 | 0.074±0.0009 | 17 |
@@ -73,37 +73,9 @@
 | FSRS-4.5 (default parameters) | 0.376±0.0033 | 0.095±0.0011 | 0 |
 | FSRS v3 | 0.416±0.0043 | 0.104±0.0014 | 13 |
 | LSTM | 0.50±0.007 | 0.137±0.0018 | 489 |
+| Transformer | 0.56±0.008 | 0.181±0.0018 | 622 |
 | SM-2 | 0.68±0.011 | 0.210±0.0020 | 0 |
 | HLR | 2.03±0.045 | 0.391±0.0040 | 3 |
-=======
-| Algorithm | Log Loss | RMSE (bins) |
-| --- | --- | --- |
-| **FSRS-4.5** | **0.32±0.006** | **0.043±0.0010** |
-| FSRS rs | 0.33±0.006 | 0.046±0.0011 |
-| FSRS v4 | 0.33±0.006 | 0.052±0.0014 |
-| FSRS-4.5 (only pretrain) | 0.34±0.006 | 0.065±0.0018 |
-| FSRS v3 | 0.36±0.007 | 0.068±0.0016 |
-| LSTM | 0.37±0.007 | 0.075±0.0017 |
-| FSRS-4.5 (default parameters) | 0.35±0.006 | 0.076±0.0020 |
-| SM-2 | 0.54±0.012 | 0.170±0.0031 |
-| Transformer | 0.56±0.018 | 0.182±0.0045 |
-| HLR | 0.70±0.017 | 0.193±0.0046 |
-
-### Weighted by ln(number of reviews)
-
-| Algorithm | Log Loss | RMSE (bins) |
-| --- | --- | --- |
-| **FSRS-4.5** | **0.346±0.0030** | **0.063±0.0008** |
-| FSRS rs | 0.350±0.0031 | 0.066±0.0008 |
-| FSRS v4 | 0.354±0.0033 | 0.074±0.0009 |
-| FSRS-4.5 (only pretrain) | 0.361±0.0032 | 0.079±0.0009 |
-| FSRS-4.5 (default parameters) | 0.376±0.0033 | 0.095±0.0011 |
-| FSRS v3 | 0.416±0.0043 | 0.104±0.0014 |
-| LSTM | 0.50±0.007 | 0.137±0.0018 |
-| Transformer | 0.56±0.008 | 0.181±0.0018 |
-| SM-2 | 0.68±0.011 | 0.210±0.0020 |
-| HLR | 2.03±0.045 | 0.391±0.0040 |
->>>>>>> 073a9e17
 
 The image below shows the p-values obtained by running the Wilcoxon signed-rank test on the RMSE (bins) of all pairs of algorithms. Red means that the row algorithm performs worse than the corresponding column algorithm, and green means that the row algorithm performs better than the corresponding column algorithm. The top row is green because FSRS-4.5 outperforms all other algorithms; the bottom row is red because HLR performs worse than any other algorithm.
 
